# Qcodes .db files
*.db

# IDEs
.idea/
.vscode/*

# Byte-compiled / optimized / DLL files
__pycache__/
*.py[cod]
*$py.class

# C extensions
*.so

# Distribution / packaging
.Python
build/
develop-eggs/
dist/
downloads/
eggs/
.eggs/
lib/
lib64/
parts/
sdist/
var/
wheels/
pip-wheel-metadata/
share/python-wheels/
*.egg-info/
.installed.cfg
*.egg
MANIFEST

# PyInstaller
#  Usually these files are written by a python script from a template
#  before PyInstaller builds the exe, so as to inject date/other infos into it.
*.manifest
*.spec

# Installer logs
pip-log.txt
pip-delete-this-directory.txt

# Unit test / coverage reports
htmlcov/
.tox/
.nox/
.coverage
.coverage.*
.cache
nosetests.xml
coverage.xml
*.cover
.hypothesis/
.pytest_cache/

# Translations
*.mo
*.pot

# Django stuff:
*.log
local_settings.py
db.sqlite3
db.sqlite3-journal

# Flask stuff:
instance/
.webassets-cache

# Scrapy stuff:
.scrapy

# Sphinx documentation
docs/_build/

# PyBuilder
target/

# Jupyter Notebook
.ipynb_checkpoints

# IPython
profile_default/
ipython_config.py

# pyenv
.python-version

# pipenv
#   According to pypa/pipenv#598, it is recommended to include Pipfile.lock in version control.
#   However, in case of collaboration, if having platform-specific dependencies or dependencies
#   having no cross-platform support, pipenv may install dependencies that don't work, or not
#   install all needed dependencies.
#Pipfile.lock

# celery beat schedule file
celerybeat-schedule

# SageMath parsed files
*.sage.py

# Environments
.env
.venv
env/
venv/
ENV/
env.bak/
venv.bak/

# Spyder project settings
.spyderproject
.spyproject

# Rope project settings
.ropeproject

# mkdocs documentation
/site

# mypy
.mypy_cache/
.dmypy.json
dmypy.json

# Pyre type checker
.pyre/
<<<<<<< HEAD
.DS_Store
=======

# sphinx outputs
doc/_build/*
>>>>>>> 2d1baab5
<|MERGE_RESOLUTION|>--- conflicted
+++ resolved
@@ -129,10 +129,7 @@
 
 # Pyre type checker
 .pyre/
-<<<<<<< HEAD
 .DS_Store
-=======
 
 # sphinx outputs
-doc/_build/*
->>>>>>> 2d1baab5
+doc/_build/*