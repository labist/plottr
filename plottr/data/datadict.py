"""
datadict.py :

Data classes we use throughout the plottr package, and tools to work on them.
"""
import warnings
import copy as cp
import re

import numpy as np
from functools import reduce
from typing import List, Tuple, Dict, Sequence, Union, Any, Iterator, Optional, TypeVar

from plottr.utils import num, misc

__author__ = 'Wolfgang Pfaff'
__license__ = 'MIT'


# TODO: functionality that returns axes values given a set of slices.
# TODO: an easier way to access data and meta values.
#       maybe with getattr/setattr?
# TODO: direct slicing of full datasets. implement getitem/setitem?
# TODO: feature to compare if datadicts are equal not fully tested yet.


def is_meta_key(key: str) -> bool:
    if key[:2] == '__' and key[-2:] == '__':
        return True
    else:
        return False


def meta_key_to_name(key: str) -> str:
    if is_meta_key(key):
        return key[2:-2]
    else:
        raise ValueError(f'{key} is not a meta key.')


def meta_name_to_key(name: str) -> str:
    return '__' + name + '__'


T = TypeVar('T', bound='DataDictBase')


class GriddingError(ValueError):
    pass


class DataDictBase(dict):
    """
    Simple data storage class that is based on a regular dictionary.

    This base class does not make assumptions about the structure of the
    values. This is implemented in inheriting classes.
    """

    def __init__(self, **kw: Any):
        super().__init__(self, **kw)

    def __eq__(self, other: object) -> bool:
        """Check for content equality of two datadicts."""

        # TODO: require a version that ignores metadata.
        # FIXME: proper comparison of arrays for metadata.
        # FIXME: arrays can be equal even if dtypes are not

        if not isinstance(other, DataDictBase):
            return NotImplemented

        if not self.same_structure(self, other):
            # print('structure')
            return False

        for k, v in self.meta_items():
            if k not in [kk for kk, vv in other.meta_items()]:
                # print(f'{k} not in {other}')
                return False
            elif other.meta_val(k) != v:
                # print(f'{other.meta_val(k)} != {v}')
                return False

        for k, v in other.meta_items():
            if k not in [kk for kk, vv in self.meta_items()]:
                # print(f'{k} not in {self}')
                return False

        for dn, dv in self.data_items():
            # print(dn)
            if dn not in [dnn for dnn, dvv in other.data_items()]:
                # print(f"{dn} not in {other}")
                return False

            if self[dn].get('unit', '') != other[dn].get('unit', ''):
                # print(f"different units for {dn}")
                return False

            if self[dn].get('label', '') != other[dn].get('label', ''):
                # print(f"different labels for {dn}")
                return False

            if self[dn].get('axes', []) != other[dn].get('axes', []):
                # print(f"different axes for {dn}")
                return False

            if not num.arrays_equal(
                np.array(self.data_vals(dn)),
                np.array(other.data_vals(dn)),
            ):
                # print(f"different data for {dn}")
                return False

            for k, v in self.meta_items(dn):
                if k not in [kk for kk, vv in other.meta_items(dn)]:
                    # print(f"{dn}: {k} not in {other}")
                    return False
                elif v != other.meta_val(k, dn):
                    # print(f"{v} != {other.meta_val(k, dn)}")
                    return False

        for dn, dv in other.data_items():
            # print(dn)
            if dn not in [dnn for dnn, dvv in self.data_items()]:
                # print(f"{dn} not in {other}")
                return False

            for k, v in other.meta_items(dn):
                if k not in [kk for kk, vv in self.meta_items(dn)]:
                    # print(f"{dn}: {k} not in {other}")
                    return False

        return True

    # Assignment and retrieval of data and meta data

    @staticmethod
    def _is_meta_key(key: str) -> bool:
        return is_meta_key(key)

    @staticmethod
    def _meta_key_to_name(key: str) -> str:
        return meta_key_to_name(key)

    @staticmethod
    def _meta_name_to_key(name: str) -> str:
        return meta_name_to_key(name)

    @staticmethod
    def to_records(**data: Any) -> Dict[str, np.ndarray]:
        """Convert data to rows that can be added to the ``DataDict``.
        All data is converted to np.array, and the first dimension of all resulting
        arrays has the same length (chosen to be the smallest possible number
        that does not alter any shapes beyond adding a length-1 dimension as
        first dimesion, if necessary).

        If a field is given as ``None``, it will be converted to ``numpy.array([numpy.nan])``.
        """
        records: Dict[str, np.ndarray] = {}

        seqtypes = (np.ndarray, tuple, list)
        nantypes = (type(None), )

        for k, v in data.items():
            if isinstance(v, seqtypes):
                records[k] = np.array(v)
            elif isinstance(v, nantypes):
                records[k] = np.array([np.nan])
            else:
                records[k] = np.array([v])

        possible_nrecords = {}
        for k, v in records.items():
            possible_nrecords[k] = [1, v.shape[0]]

        commons = []
        for k, v in possible_nrecords.items():
            for n in v:
                if n in commons:
                    continue
                is_common = True
                for kk, vv in possible_nrecords.items():
                    if n not in vv:
                        is_common = False
                if is_common:
                    commons.append(n)
<<<<<<< HEAD

=======
>>>>>>> 855ee5ff
        nrecs = max(commons)

        for k, v in records.items():
            shp = v.shape
            if nrecs == 1 and shp[0] > 1:
                newshp = tuple([1] + list(shp))
                records[k] = v.reshape(newshp)
        return records

    def data_items(self) -> Iterator[Tuple[str, Dict[str, Any]]]:
        """
        Generator for data field items.

        Like dict.items(), but ignores meta data.
        """
        for k, v in self.items():
            if not self._is_meta_key(k):
                yield k, v

    def meta_items(self, data: Union[str, None] = None,
                   clean_keys: bool = True) -> Iterator[Tuple[str, Dict[str, Any]]]:
        """
        Generator for meta items.

        Like dict.items(), but yields `only` meta entries.
        The keys returned do not contain the underscores used internally.

        :param data: if ``None`` iterate over global meta data.
                     if it's the name of a data field, iterate over the meta
                     information of that field.
        :param clean_keys: if `True`, remove the underscore pre/suffix

        """
        if data is None:
            for k, v in self.items():
                if self._is_meta_key(k):
                    if clean_keys:
                        n = self._meta_key_to_name(k)
                    else:
                        n = k
                    yield n, v

        else:
            for k, v in self[data].items():
                if self._is_meta_key(k):
                    if clean_keys:
                        n = self._meta_key_to_name(k)
                    else:
                        n = k
                    yield n, v

    def data_vals(self, key: str) -> np.ndarray:
        """
        Return the data values of field ``key``.

        Equivalent to ``DataDict['key'].values``.

        :param key: name of the data field
        :return: values of the data field
        """
        if self._is_meta_key(key):
            raise ValueError(f"{key} is a meta key.")
        return self[key].get('values', np.array([]))

    def has_meta(self, key: str) -> bool:
        """Check whether meta field exists in the dataset."""
        k = self._meta_name_to_key(key)
        if k in self:
            return True
        else:
            return False

    def meta_val(self, key: str, data: Union[str, None] = None) -> Any:
        """
        Return the value of meta field ``key`` (given without underscore).

        :param key: name of the meta field
        :param data: ``None`` for global meta; name of data field for data meta.
        :return: the value of the meta information.
        """
        k = self._meta_name_to_key(key)
        if data is None:
            return self[k]
        else:
            return self[data][k]

    def add_meta(self, key: str, value: Any, data: Union[str, None] = None) -> None:
        """
        Add meta info to the dataset.

        If the key already exists, meta info will be overwritten.

        :param key: Name of the meta field (without underscores)
        :param value: Value of the meta information
        :param data: if ``None``, meta will be global; otherwise assigned to
                     data field ``data``.

        """
        key = self._meta_name_to_key(key)
        if data is None:
            self[key] = value
        else:
            self[data][key] = value

    set_meta = add_meta

    def delete_meta(self, key: str, data: Union[str, None] = None) -> None:
        """
        Remove meta data.

        :param key: name of the meta field to remove.
        :param data: if ``None``, this affects global meta; otherwise remove
                     from data field ``data``.

        """
        key = self._meta_name_to_key(key)
        if data is None:
            del self[key]
        else:
            del self[data][key]

    def clear_meta(self, data: Union[str, None] = None) -> None:
        """
        Delete meta information.

        :param data: if this is not None, delete onlymeta information from data
                     field `data`. Else, delete all top-level meta, as well as
                     meta for all data fields.

        """
        if data is None:
            meta_list = [k for k, _ in self.meta_items()]
            for m in meta_list:
                self.delete_meta(m)

            for d, _ in self.data_items():
                data_meta_list = [k for k, _ in self.meta_items(d)]
                for m in data_meta_list:
                    self.delete_meta(m, d)

        else:
            for m, _ in self.meta_items(data):
                self.delete_meta(m, data)

    def extract(self: T, data: List[str], include_meta: bool = True,
                copy: bool = True, sanitize: bool = True) -> T:
        """
        Extract data from a dataset.

        Return a new datadict with all fields specified in ``data`` included.
        Will also take any axes fields along that have not been explicitly
        specified.

        :param data: data field or list of data fields to be extracted
        :param include_meta: if ``True``, include the global meta data.
                             data meta will always be included.
        :param copy: if ``True``, data fields will be deep copies of the
                     original.
        :param sanitize: if ``True``, will run DataDictBase.sanitize before
                         returning.
        :return: new DataDictBase containing only requested fields.
        """
        if isinstance(data, str):
            data = [data]
        else:
            data = data.copy()

        for d in data:
            for a in self.axes(d):
                if a not in data:
                    data.append(a)

        ret = self.__class__()
        for d in data:
            if copy:
                ret[d] = cp.deepcopy(self[d])
            else:
                ret[d] = self[d]

        if include_meta:
            for k, v in self.meta_items():
                if copy:
                    ret.add_meta(k, cp.deepcopy(v))
                else:
                    ret.add_meta(k, v)

        if sanitize:
            ret = ret.sanitize()

        ret.validate()
        return ret

    # info about structure

    @staticmethod
    def same_structure(*data: T,
                       check_shape: bool = False) -> bool:
        """
        Check if all supplied DataDicts share the same data structure
        (i.e., dependents and axes).

        Ignores meta info and values. Checks also for matching shapes if
        `check_shape` is `True`.

        :param data: the data sets to compare
        :param check_shape: whether to include a shape check in the comparison
        :return: ``True`` if the structure matches for all, else ``False``.
        """
        if len(data) < 2:
            return True

        def empty_structure(d: T) -> T:
            s = misc.unwrap_optional(d.structure(include_meta=False, add_shape=check_shape))
            for k, v in s.data_items():
                if 'values' in v:
                    del s[k]['values']
            return s

        s0 = empty_structure(data[0])
        for d in data[1:]:
            if d is None:
                return False
            if s0 != empty_structure(d):
                return False

        return True

    def structure(self: T, add_shape: bool = False,
                  include_meta: bool = True,
                  same_type: bool = False) -> Optional[T]:
        """
        Get the structure of the DataDict.

        Return the datadict without values (`value` omitted in the dict).

        :param add_shape: Deprecated -- ignored.
        :param include_meta: if `True`, include the meta information in
                             the returned dict, else clear it.
        :param same_type: if `True`, return type will be the one of the
                          object this is called on. Else, DataDictBase.

        :return: The DataDict containing the structure only. The exact type
                     is the same as the type of ``self``

        """
        if add_shape:
            warnings.warn("'add_shape' is deprecated and will be ignored",
                          DeprecationWarning)
        add_shape = False

        if self.validate():
            s = self.__class__()
            for n, v in self.data_items():
                v2 = v.copy()
                v2.pop('values')
                s[n] = v2

            if include_meta:
                for n, v in self.meta_items():
                    s.add_meta(n, v)
            else:
                s.clear_meta()

            if same_type:
                s = self.__class__(**s)

            return s
        return None

    def label(self, name: str) -> Optional[str]:
        """
        Get a label for a data field.

        If label is present, use the label for the data; otherwise 
        fallback to use data name as the label.
        If a unit is present, this is the name with the unit appended in
        brackets: ``name (unit)``; if no unit is present, just the name.

        :param name: name of the data field
        :return: labelled name
        """
        if self.validate():
            if name not in self:
                raise ValueError("No field '{}' present.".format(name))
            
            if self[name]['label'] != '':
                n = self[name]['label']
            else:
                n = name

            if self[name]['unit'] != '':
                n += ' ({})'.format(self[name]['unit'])

            return n
        return None

    def axes_are_compatible(self) -> bool:
        """
        Check if all dependent data fields have the same axes.

        This includes axes order.

        :return: ``True`` or ``False``
        """
        axes = []
        for i, d in enumerate(self.dependents()):
            if i == 0:
                axes = self.axes(d)
            else:
                if self.axes(d) != axes:
                    return False
        return True

    def axes(self, data: Union[Sequence[str], str, None] = None) -> List[str]:
        """
        Return a list of axes.

        :param data: if ``None``, return all axes present in the dataset,
                     otherwise only the axes of the dependent ``data``.
        :return: the list of axes
        """
        lst = []
        if data is None:
            for k, v in self.data_items():
                if 'axes' in v:
                    for n in v['axes']:
                        if n not in lst and self[n].get('axes', []) == []:
                            lst.append(n)
        else:
            if isinstance(data, str):
                dataseq: Sequence[str] = (data,)
            else:
                dataseq = data
            for n in dataseq:
                if 'axes' not in self[n]:
                    continue
                for m in self[n]['axes']:
                    if m not in lst and self[m].get('axes', []) == []:
                        lst.append(m)

        return lst

    def dependents(self) -> List[str]:
        """
        Get all dependents in the dataset.

        :return: a list of the names of dependents (data fields that have axes)
        """
        ret = []
        for n, v in self.data_items():
            if len(v.get('axes', [])) != 0:
                ret.append(n)
        return ret

    def shapes(self) -> Dict[str, Tuple[int, ...]]:
        """
        Get the shapes of all data fields.

        :return: a dictionary of the form ``{key : shape}``, where shape is the
                 np.shape-tuple of the data with name ``key``.

        """
        shapes = {}
        for k, v in self.data_items():
            shapes[k] = np.array(self.data_vals(k)).shape

        return shapes

    # validation and sanitizing

    def validate(self) -> bool:
        """
        Check the validity of the dataset.

        Checks performed:
            * all axes specified with dependents must exist as data fields.

        Other tasks performed:
            * ``unit`` keys are created if omitted
            * ``label`` keys are created if omitted
            * ``shape`` meta information is updated with the correct values
              (only if present already).

        :return: ``True`` if valid.
        :raises: ``ValueError`` if invalid.
        """
        msg = '\n'
        for n, v in self.data_items():

            if 'axes' in v:
                for na in v['axes']:
                    if na not in self:
                        msg += " * '{}' has axis '{}', but no field " \
                               "with name '{}' registered.\n".format(
                            n, na, na)
                    elif na not in self.axes():
                        msg += " * '{}' has axis '{}', but no independent " \
                               "with name '{}' registered.\n".format(
                            n, na, na)
            else:
                v['axes'] = []

            if 'unit' not in v:
                v['unit'] = ''

            if 'label' not in v:
                v['label'] = ''

            vals = v.get('values', [])
            if type(vals) not in [np.ndarray, np.ma.core.MaskedArray]:
                vals = np.array(vals)
            v['values'] = vals

        if msg != '\n':
            raise ValueError(msg)

        return True

    def remove_unused_axes(self: T) -> T:
        """
        Removes axes not associated with dependents.

        :return: cleaned dataset.
        """
        dependents = self.dependents()
        unused = []
        ret = self.copy()

        for n, v in self.data_items():
            used = False
            if n not in dependents:
                for m in dependents:
                    if n in self[m]['axes']:
                        used = True
            else:
                used = True
            if not used:
                unused.append(n)

        for u in unused:
            del ret[u]

        return ret

    def sanitize(self: T) -> T:
        """
        Clean-up tasks:
        * removes unused axes.

        :return: sanitized dataset.
        """
        return self.remove_unused_axes()

    # axes order tools

    def reorder_axes_indices(self, name: str,
                             **pos: int) -> Tuple[Tuple[int, ...], List[str]]:
        """
        Get the indices that can reorder axes in a given way.

        :param name: name of the data field of which we want to reorder axes
        :param pos: new axes position in the form ``axis_name = new_position``.
                    non-specified axes positions are adjusted automatically.
        :return: the tuple of new indices, and the list of axes names in the
                 new order.

        """
        axlist = self.axes(name)
        order = misc.reorder_indices_from_new_positions(axlist, **pos)
        return order, [axlist[i] for i in order]

    def reorder_axes(self: T, data_names: Union[str, Sequence[str], None] = None,
                     **pos: int) -> T:
        """
        Reorder data axes.

        :param data_names: data name(s) for which to reorder the axes
                           if None, apply to all dependents.
        :param pos: new axes position in the form ``axis_name = new_position``.
                    non-specified axes positions are adjusted automatically.

        :return: dataset with re-ordered axes.
        """
        if data_names is None:
            data_names = self.dependents()
        if isinstance(data_names, str):
            data_names = [data_names]

        ret = self.copy()
        for n in data_names:
            neworder, newaxes = self.reorder_axes_indices(n, **pos)
            ret[n]['axes'] = newaxes

        ret.validate()
        return ret

    def copy(self: T) -> T:
        """
        Make a copy of the dataset.

        :return: A copy of the dataset.
        """
        return cp.deepcopy(self)

    def astype(self: T, dtype: np.dtype) -> T:
        """
        Convert all data values to given dtype.

        :param dtype: np dtype.
        :return: copy of the dataset, with values as given type.
        """
        ret = self.copy()
        for k, v in ret.data_items():
            vals = v['values']
            if type(v['values']) not in [np.ndarray, np.ma.core.MaskedArray]:
                vals = np.array(v['values'])
            ret[k]['values'] = vals.astype(dtype)

        return ret

    def mask_invalid(self: T) -> T:
        """
        Mask all invalid data in all values.
        :return: copy of the dataset with invalid entries (nan/None) masked.
        """
        ret = self.copy()
        for d, _ in self.data_items():
            arr = self.data_vals(d)
            vals = np.ma.masked_where(num.is_invalid(arr), arr, copy=True)
            try:
                vals.fill_value = np.nan
            except TypeError:
                vals.fill_value = -9999
            ret[d]['values'] = vals

        return ret


class DataDict(DataDictBase):
    """
    The most basic implementation of the DataDict class.

    It only enforces that the number of `records` per data field must be
    equal for all fields. This refers to the most outer dimension in case
    of nested arrays.

    The class further implements simple appending of datadicts through the
    ``DataDict.append`` method, as well as allowing addition of DataDict
    instances.
    """

    def __add__(self, newdata: 'DataDict') -> 'DataDict':
        """
        Adding two datadicts by appending each data array.

        Requires that the datadicts have the same structure.
        Retains the meta information of the first array.

        :param newdata: DataDict to be added.
        :returns: combined DataDict.
        :raises: ``ValueError`` if the structures are incompatible.
        """

        # FIXME: remove shape
        s = misc.unwrap_optional(self.structure(add_shape=False))
        if DataDictBase.same_structure(self, newdata):
            for k, v in self.data_items():
                val0 = self[k]['values']
                val1 = newdata[k]['values']
                s[k]['values'] = np.append(
                    self[k]['values'],
                    newdata[k]['values'],
                    axis=0
                )
            return s
        else:
            raise ValueError('Incompatible data structures.')

    def append(self, newdata: "DataDict") -> None:
        """
        Append a datadict to this one by appending data values.

        :param newdata: DataDict to append.
        :raises: ``ValueError``, if the structures are incompatible.
        """
        if not DataDictBase.same_structure(self, newdata):
            raise ValueError('Incompatible data structures.')

        newvals = {}
        for k, v in newdata.data_items():
            if isinstance(self[k]['values'], list) and isinstance(
                    v['values'], list):
                newvals[k] = self[k]['values'] + v['values']
            else:
                newvals[k] = np.append(
                    self[k]['values'],
                    v['values'],
                    axis=0
                )

        # only actually
        for k, v in newvals.items():
            self[k]['values'] = v

    def add_data(self, **kw: Any) -> None:
        # TODO: fill non-given data with nan or none
        """
        Add data to all values. new data must be valid in itself.

        This method is useful to easily add data without needing to specify
        meta data or dependencies, etc.

        :param kw: one array per data field (none can be omitted).
        :return: None
        """
        dd = misc.unwrap_optional(self.structure(same_type=True))
        for name, _ in dd.data_items():
            if name not in kw:
                kw[name] = None

        records = self.to_records(**kw)
        for name, datavals in records.items():
            dd[name]['values'] = datavals

        if dd.validate():
            nrecords = self.nrecords()
            if nrecords is not None and nrecords > 0:
                self.append(dd)
            else:
                for key, val in dd.data_items():
                    self[key]['values'] = val['values']
            self.validate()

    # shape information and expansion

    def nrecords(self) -> Optional[int]:
        """
        :return: The number of records in the dataset.
        """
        self.validate()
        for _, v in self.data_items():
            return len(v['values'])
        return None

    def _inner_shapes(self) -> Dict[str, Tuple[int, ...]]:
        shapes = self.shapes()
        return {k: v[1:] for k, v in shapes.items()}

    def is_expanded(self) -> bool:
        """
        Determine if the DataDict is expanded.

        :return: ``True`` if expanded. ``False`` if not.
        """
        ishp = self._inner_shapes()
        if set(ishp.values()) == {tuple()}:
            return True
        else:
            return False

    def is_expandable(self) -> bool:
        """
        Determine if the DataDict can be expanded.

        Expansion flattens all nested data values to a 1D array. For doing so,
        we require that all data fields that have nested/inner dimensions (i.e,
        inside the `records` level) shape the inner shape.
        In other words, all data fields must be of shape (N,) or (N, (shape)),
        where shape is common to all that have a shape not equal to (N,).

        :return: ``True`` if expandable. ``False`` otherwise.
        """
        shp = self._inner_shapes()
        if len(set(shp.values())) == 1:
            return True
        elif len(set(shp.values())) == 2 and tuple() in set(shp.values()):
            return True
        else:
            return False

    def expand(self) -> 'DataDict':
        """
        Expand nested values in the data fields.

        Flattens all value arrays. If nested dimensions
        are present, all data with non-nested dims will be repeated
        accordingly -- each record is repeated to match the size of
        the nested dims.

        :return: The flattened dataset.
        :raises: ``ValueError`` if data is not expandable.
        """
        self.validate()
        if not self.is_expandable():
            raise ValueError('Data cannot be expanded.')
        struct = misc.unwrap_optional(self.structure(add_shape=False))
        ret = DataDict(**struct)

        if self.is_expanded():
            return self.copy()

        ishp = self._inner_shapes()
        size = max([np.prod(s) for s in ishp.values()])

        for k, v in self.data_items():
            reps = size // np.prod(ishp[k])
            if reps > 1:
                ret[k]['values'] = \
                    self[k]['values'].repeat(reps, axis=0).reshape(-1)
            else:
                ret[k]['values'] = self[k]['values'].reshape(-1)

        return ret

    # validation and sanitizing

    def validate(self) -> bool:
        """
        Check dataset validity.

        Beyond the checks performed in the base class ``DataDictBase``,
        check whether the number of records is the same for all data fields.

        :return: ``True`` if valid.
        :raises: ``ValueError`` if invalid.
        """
        if super().validate():
            nvals = None
            nvalsrc = None
            msg = '\n'

            for n, v in self.data_items():
                if type(v['values']) not in [np.ndarray,
                                             np.ma.core.MaskedArray]:
                    self[n]['values'] = np.array(v['values'])

                if nvals is None:
                    nvals = len(v['values'])
                    nvalsrc = n
                else:
                    if len(v['values']) != nvals:
                        msg += " * '{}' has length {}, but have found {} in " \
                               "'{}'\n".format(
                            n, len(v['values']), nvals, nvalsrc)

            if msg != '\n':
                raise ValueError(msg)

        return True

    def sanitize(self) -> "DataDict":
        """
        Clean-up.

        Beyond the tasks of the base class ``DataDictBase``:
        * remove invalid entries as far as reasonable.

        :return: sanitized DataDict
        """
        ret = super().sanitize()
        return ret.remove_invalid_entries()

    def remove_invalid_entries(self) -> 'DataDict':
        """
        Remove all rows that are ``None`` or ``np.nan`` in *all* dependents.

        :return: the cleaned DataDict.
        """
        ishp = self._inner_shapes()
        idxs = []

        ret = self.copy()

        # collect rows that are completely invalid
        for d in self.dependents():

            #  need to discriminate whether there are nested dims or not
            if len(ishp[d]) == 0:
                rows = self.data_vals(d)
            else:
                datavals = self.data_vals(d)
                rows = datavals.reshape(-1, int(np.prod(ishp[d])))

            _idxs = np.array([])

            # get indices of all rows that are fully None
            if len(ishp[d]) == 0:
                _newidxs = np.atleast_1d(np.asarray(rows is None)).nonzero()[0]
            else:
                _newidxs = np.atleast_1d(np.asarray(np.all(rows is None, axis=-1))).nonzero()[0]
            _idxs = np.append(_idxs, _newidxs)

            # get indices for all rows that are fully NaN. works only
            # for some dtypes, so except TypeErrors.
            try:
                if len(ishp[d]) == 0:
                    _newidxs = np.where(np.isnan(rows))[0]
                else:
                    _newidxs = np.where(np.all(np.isnan(rows), axis=-1))[0]
                _idxs = np.append(_idxs, _newidxs)
            except TypeError:
                pass

            idxs.append(_idxs)

        if len(idxs) > 0:
            remove_idxs = reduce(np.intersect1d,
                                 tuple(np.array(idxs).astype(int)))
            for k, v in ret.data_items():
                v['values'] = np.delete(v['values'], remove_idxs, axis=0)

        return ret


class MeshgridDataDict(DataDictBase):
    """
    A dataset where the axes form a grid on which the dependent values reside.

    This is a more special case than ``DataDict``, but a very common scenario.
    To support flexible grids, this class requires that all axes specify values
    for each datapoint, rather than a single row/column/dimension.

    For example, if we want to specify a 3-dimensional grid with axes x, y, z,
    the values of x, y, z all need to be 3-dimensional arrays; the same goes
    for all dependents that live on that grid.
    Then, say, x[i,j,k] is the x-coordinate of point i,j,k of the grid.

    This implies that a ``MeshgridDataDict`` can only have a single shape,
    i.e., all data values share the exact same nesting structure.

    For grids where the axes do not depend on each other, the correct values for
    the axes can be obtained from np.meshgrid (hence the name of the class).

    Example: a simple uniform 3x2 grid might look like this; x and y are the
    coordinates of the grid, and z is a function of the two::

        x = [[0, 0],
             [1, 1],
             [2, 2]]

        y = [[0, 1],
             [0, 1],
             [0, 1]]

        z = x * y =
            [[0, 0],
             [0, 1],
             [0, 2]]

    Note: Internally we will typically assume that the nested axes are
    ordered from slow to fast, i.e., dimension 1 is the most outer axis, and
    dimension N of an N-dimensional array the most inner (i.e., the fastest
    changing one). This guarantees, for example, that the default implementation
    of np.reshape has the expected outcome. If, for some reason, the specified
    axes are not in that order (e.g., we might have ``z`` with
    ``axes = ['x', 'y']``, but ``x`` is the fast axis in the data).
    In such a case, the guideline is that at creation of the meshgrid, the data
    should be transposed such that it conforms correctly to the order as given
    in the ``axis = [...]`` specification of the data.
    The function ``datadict_to_meshgrid`` provides options for that.
    """

    def shape(self) -> Union[None, Tuple[int, ...]]:
        """
        Return the shape of the meshgrid.

        :returns: the shape as tuple. None if no data in the set.
        """
        for d, _ in self.data_items():
            return np.array(self.data_vals(d)).shape
        return None

    def validate(self) -> bool:
        """
        Validation of the dataset.

        Performs the following checks:
        * all dependents must have the same axes
        * all shapes need to be identical

        :return: ``True`` if valid.
        :raises: ``ValueError`` if invalid.
        """
        if not super().validate():
            return False

        msg = '\n'

        axes = None
        axessrc = ''
        for d in self.dependents():
            if axes is None:
                axes = self.axes(d)
            else:
                if axes != self.axes(d):
                    msg += f" * All dependents must have the same axes, but "
                    msg += f"{d} has {self.axes(d)} and {axessrc} has {axes}\n"

        shp = None
        shpsrc = ''
        for n, v in self.data_items():
            if type(v['values']) not in [np.ndarray, np.ma.core.MaskedArray]:
                self[n]['values'] = np.array(v['values'])

            if shp is None:
                shp = v['values'].shape
                shpsrc = n
            else:
                if v['values'].shape != shp:
                    msg += f" * shapes need to match, but '{n}' has"
                    msg += f" {v['values'].shape}, "
                    msg += f"and '{shpsrc}' has {shp}.\n"

            if msg != '\n':
                raise ValueError(msg)

        return True

    def reorder_axes(self, data_names: Union[str, Sequence[str], None] = None,
                     **pos: int) -> 'MeshgridDataDict':
        """
        Reorder the axes for all data.

        This includes transposing the data, since we're on a grid.

        :param pos: new axes position in the form ``axis_name = new_position``.
                    non-specified axes positions are adjusted automatically.

        :return: Dataset with re-ordered axes.
        """
        if data_names is None:
            data_names = self.dependents()
        if isinstance(data_names, str):
            data_names = [data_names]

        transposed = []
        ret: "MeshgridDataDict" = self.copy()

        for n in data_names:
            neworder, newaxes = self.reorder_axes_indices(n, **pos)
            ret[n]['axes'] = newaxes
            ret[n]['values'] = self[n]['values'].transpose(neworder)
            for ax in self.axes(n):
                if ax not in transposed:
                    ret[ax]['values'] = self[ax]['values'].transpose(neworder)
                    transposed.append(ax)

        ret.validate()
        return ret


# Tools for converting between different data types

def guess_shape_from_datadict(data: DataDict) -> \
        Dict[str, Union[None, Tuple[List[str], Tuple[int, ...]]]]:
    """
    Try to guess the shape of the datadict dependents from the axes values.

    :param data: dataset to examine.
    :return: a dictionary with the dependents as keys, and inferred shapes as
             values. value is None, if the shape could not be inferred.
    """

    shapes = {}
    for d in data.dependents():
        axnames = data.axes(d)
        axes: Dict[str, np.ndarray] = {}
        for a in axnames:
            axdata = data.data_vals(a)
            axes[a] = axdata
        shapes[d] = num.guess_grid_from_sweep_direction(**axes)

    return shapes


def datadict_to_meshgrid(data: DataDict,
                         target_shape: Union[Tuple[int, ...], None] = None,
                         inner_axis_order: Union[None, List[str]] = None,
                         use_existing_shape: bool = False) \
        -> MeshgridDataDict:
    """
    Try to make a meshgrid from a dataset.

    :param data: input DataDict.
    :param target_shape: target shape. if ``None`` we use
        ``guess_shape_from_datadict`` to infer.
    :param inner_axis_order: if axes of the datadict are not specified in the
        'C' order (1st the slowest, last the fastest axis) then the
        'true' inner order can be specified as a list of axes names, which has
        to match the specified axes in all but order. The data is then
        transposed to conform to the specified order.
        **Note**: if this is given, then `target_shape` needs to be given in
        in the order of this inner_axis_order. The output data will keep the
        axis ordering specified in the `axes` property.
    :param use_existing_shape: if ``True``, simply use the shape that the data
        already has. For numpy-array data, this might already be present.
        if ``False``, flatten and reshape.
    :raises: GriddingError (subclass of ValueError) if the data cannot be gridded.
    :returns: the generated ``MeshgridDataDict``.
    """

    # if the data is empty, return empty MeshgridData
    if len([k for k, _ in data.data_items()]) == 0:
        return MeshgridDataDict()

    if not data.axes_are_compatible():
        raise GriddingError('Non-compatible axes, cannot grid that.')

    if not use_existing_shape and data.is_expandable():
        data = data.expand()
    elif use_existing_shape:
        target_shape = list(data.shapes().values())[0]

    # guess what the shape likely is.
    if target_shape is None:
        shp_specs = guess_shape_from_datadict(data)
        shps = set(order_shape[1] if order_shape is not None
                   else None for order_shape in shp_specs.values())
        if len(shps) > 1:
            raise GriddingError('Cannot determine unique shape for all data.')
        ret = list(shp_specs.values())[0]
        if ret is None:
            raise GriddingError('Shape could not be inferred.')
        # the guess-function returns both axis order as well as shape.
        inner_axis_order, target_shape = ret

    # construct new data
    newdata = MeshgridDataDict(**misc.unwrap_optional(data.structure(add_shape=False)))
    axlist = data.axes(data.dependents()[0])

    for k, v in data.data_items():
        vals = num.array1d_to_meshgrid(v['values'], target_shape, copy=True)

        # if an inner axis order is given, we transpose to transform from that
        # to the specified order.
        if inner_axis_order is not None:
            transpose_idxs = misc.reorder_indices(
                inner_axis_order, axlist)
            vals = vals.transpose(transpose_idxs)

        newdata[k]['values'] = vals

    newdata = newdata.sanitize()
    newdata.validate()
    return newdata


def meshgrid_to_datadict(data: MeshgridDataDict) -> DataDict:
    """
    Make a DataDict from a MeshgridDataDict by reshaping the data.

    :param data: input ``MeshgridDataDict``
    :return: flattened ``DataDict``
    """
    newdata = DataDict(**misc.unwrap_optional(data.structure(add_shape=False)))
    for k, v in data.data_items():
        val = v['values'].copy().reshape(-1)
        newdata[k]['values'] = val

    newdata = newdata.sanitize()
    newdata.validate()
    return newdata


# Tools for manipulating and transforming data

def _find_replacement_name(ddict: DataDictBase, name: str) -> str:
    """
    Find a replacement name for a data field that already exists in a
    datadict.

    Appends '-<index>' to the name.

    :param ddict: datadict that contains the already existing field
    :param name: the name that needs to be replaced
    :return: a suitable replacement
    """
    if name not in ddict:
        return name
    else:
        idx = 0
        newname = name + f"_{idx}"
        while newname in ddict:
            idx += 1
            newname = name + f"_{idx}"
        return newname


def combine_datadicts(*dicts: DataDict) -> Union[DataDictBase, DataDict]:
    """
    Try to make one datadict out of multiple.

    Basic rules:

    - we try to maintain the input type
    - return type is 'downgraded' to DataDictBase if the contents are not
      compatible (i.e., different numbers of records in the inputs)

    :returns: combined data
    """

    # TODO: deal correctly with MeshGridData when combined with other types
    # TODO: should we strictly copy all values?
    # TODO: we should try to consolidate axes as much as possible. Currently
    #   axes in the return can be separated even if they match (caused
    #   by earlier mismatches)

    ret = None
    rettype = None

    for d in dicts:
        if ret is None:
            ret = d.copy()
            rettype = type(d)

        else:

            # if we don't have a well defined number of records anymore,
            # need to revert the type to DataDictBase
            if hasattr(d, 'nrecords') and hasattr(ret, 'nrecords'):
                if d.nrecords() != ret.nrecords():
                    rettype = DataDictBase
            else:
                rettype = DataDictBase
            ret = rettype(**ret)

            # First, parse the axes in the to-be-added ddict.
            # if dimensions with same names are present already in the current
            # return ddict and are not compatible with what's to be added,
            # rename the incoming dimension.
            ax_map = {}
            for d_ax in d.axes():
                if d_ax in ret.axes():
                    if num.arrays_equal(d.data_vals(d_ax), ret.data_vals(d_ax)):
                        ax_map[d_ax] = d_ax
                    else:
                        newax = _find_replacement_name(ret, d_ax)
                        ax_map[d_ax] = newax
                        ret[newax] = d[d_ax]
                elif d_ax in ret.dependents():
                    newax = _find_replacement_name(ret, d_ax)
                    ax_map[d_ax] = newax
                    ret[newax] = d[d_ax]
                else:
                    ax_map[d_ax] = d_ax
                    ret[d_ax] = d[d_ax]

            for d_dep in d.dependents():
                if d_dep in ret:
                    newdep = _find_replacement_name(ret, d_dep)
                else:
                    newdep = d_dep

                dep_axes = [ax_map[ax] for ax in d[d_dep]['axes']]
                ret[newdep] = d[d_dep]
                ret[newdep]['axes'] = dep_axes

    if ret is None:
        ret = DataDict()
    else:
        ret.validate()

    return ret


def datastructure_from_string(description: str) -> DataDict:
    """Construct a DataDict from a string description.

    Examples
    --------
    * ``"data[mV](x, y)"`` results in a datadict with one dependent ``data`` with unit ``mV`` and
      two independents, ``x`` and ``y``, that do not have units.

    * ``"data_1[mV](x, y); data_2[mA](x); x[mV]; y[nT]"`` results in two dependents,
      one of them depening on ``x`` and ``y``, the other only on ``x``.
      Note that ``x`` and ``y`` have units. We can (but do not have to) omit them when specifying
      the dependencies.

    * ``"data_1[mV](x[mV], y[nT]); data_2[mA](x[mV])"``. Same result as the previous example.

    Rules
    -----
    We recognize descriptions of the form ``field1[unit1](ax1, ax2, ...); field1[unit2](...); ...``.

    * field names (like ``field1`` and ``field2`` above) have to start with a letter, and may contain
      word characters
    * field descriptors consist of the name, optional unit (presence signified by square brackets),
      and optional dependencies (presence signified by round brackets).
    * dependencies (axes) are implicitly recognized as fields (and thus have the same naming restrictions as field
      names)
    * axes are separated by commas
    * axes may have a unit when specified as dependency, but besides the name, square brackets, and commas no other
      characters are recognized within the round brackets that specify the dependency
    * in addition to being specified as dependency for a field, axes may be specified also as additional field without
      dependency, for instance to specify the unit (may simplify the string). For example,
      ``z1[x, y]; z2[x, y]; x[V]; y[V]``
    * units may only consist of word characters
    * use of unexpected characters will result in the ignoring the part that contains the symbol
    * the regular expression used to find field descriptors is:
      ``((?<=\A)|(?<=\;))[a-zA-Z]+\w*(\[\w*\])?(\(([a-zA-Z]+\w*(\[\w*\])?\,?)*\))?``
    """

    description = description.replace(" ", "")

    data_name_pattern = r"[a-zA-Z]+\w*(\[\w*\])?"
    pattern = r"((?<=\A)|(?<=\;))" + data_name_pattern + r"(\((" + data_name_pattern + r"\,?)*\))?"
    r = re.compile(pattern)

    data_fields = []
    while (r.search(description)):
        match = r.search(description)
        if match is None: break
        data_fields.append(description[slice(*match.span())])
        description = description[match.span()[1]:]

    dd: Dict[str, Any] = dict()

    def analyze_field(df: str) -> Tuple[str, Optional[str], Optional[List[str]]]:
        has_unit = True if '[' in df and ']' in df else False
        has_dependencies = True if '(' in df and ')' in df else False

        name: str = ""
        unit: Optional[str] = None
        axes: Optional[List[str]] = None

        if has_unit:
            name = df.split('[')[0]
            unit = df.split('[')[1].split(']')[0]
            if has_dependencies:
                axes = df.split('(')[1].split(')')[0].split(',')
        elif has_dependencies:
            name = df.split('(')[0]
            axes = df.split('(')[1].split(')')[0].split(',')
        else:
            name = df

        if axes is not None and len(axes) == 0:
            axes = None
        return name, unit, axes

    for df in data_fields:
        name, unit, axes = analyze_field(df)

        # double specifying is only allowed for independents.
        # if an independent is specified multiple times, units must not collide
        # (but units do not have to be specified more than once)
        if name in dd:
            if 'axes' in dd[name] or axes is not None:
                raise ValueError(f'{name} is specified more than once.')
            if 'unit' in dd[name] and unit is not None and dd[name]['unit'] != unit:
                raise ValueError(f'conflicting units for {name}')

        dd[name] = dict()
        if unit is not None:
            dd[name]['unit'] = unit

        if axes is not None:
            for ax in axes:
                ax_name, ax_unit, ax_axes = analyze_field(ax)

                # we do not allow nested dependencies.
                if ax_axes is not None:
                    raise ValueError(f'{ax_name} is independent, may not have dependencies')

                # we can add fields implicitly from dependencies.
                # independents may be given both implicitly and explicitly, but only
                # when units don't collide.
                if ax_name not in dd:
                    dd[ax_name] = dict()
                    if ax_unit is not None:
                        dd[ax_name]['unit'] = ax_unit
                else:
                    if 'unit' in dd[ax_name] and ax_unit is not None and dd[ax_name]['unit'] != ax_unit:
                        raise ValueError(f'conflicting units for {ax_name}')

                if 'axes' not in dd[name]:
                    dd[name]['axes'] = []
                dd[name]['axes'].append(ax_name)

    return DataDict(**dd)


str2dd = datastructure_from_string<|MERGE_RESOLUTION|>--- conflicted
+++ resolved
@@ -185,10 +185,6 @@
                         is_common = False
                 if is_common:
                     commons.append(n)
-<<<<<<< HEAD
-
-=======
->>>>>>> 855ee5ff
         nrecs = max(commons)
 
         for k, v in records.items():
@@ -810,7 +806,7 @@
                 kw[name] = None
 
         records = self.to_records(**kw)
-        for name, datavals in records.items():
+        for name, datavals in records.items():  #
             dd[name]['values'] = datavals
 
         if dd.validate():
