--- conflicted
+++ resolved
@@ -373,11 +373,7 @@
 
     plot_kw = dict(lw=1, mew=1, mfc='w')
     plot_kw.update(kw)
-<<<<<<< HEAD
-    fmt = plot_kw.pop('fmt', '-')
-=======
     fmt = cast(str, plot_kw.pop('fmt', '-'))
->>>>>>> 83ef1d61
 
     # if we're plotting real and imaginary parts, modify the label
     lbl = None
