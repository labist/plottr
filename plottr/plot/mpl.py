--- conflicted
+++ resolved
@@ -369,7 +369,7 @@
 
     plot_kw = dict(lw=1, mew=1, mfc='w')
     plot_kw.update(kw)
-    fmt = plot_kw.pop('fmt', 'o-')
+    fmt = plot_kw.pop('fmt', '-')
 
     # if we're plotting real and imaginary parts, modify the label
     lbl = None
@@ -927,101 +927,6 @@
         QtCore.QCoreApplication.processEvents()
 
     # Plotting functions
-<<<<<<< HEAD
-    def _plot1d(self, axes: List[Axes], data: DataDict, style: str):
-        """Plot 1D data.
-
-        Expects a list of axes objects and matching data.
-
-        * if style is 'singlepanel':
-            will only use the first axes. all datasets will be plotted into that
-            axes.
-        * if style is 'separatepanels':
-            will plot one dependent per panel.
-        """
-        xname = data.axes()[0]
-        x = data.data_vals(xname)
-        depnames = data.dependents()
-        deps = [data.data_vals(d) for d in depnames]
-        hasLabels = False
-
-        for i, d in enumerate(depnames):
-            if style == 'singlepanel' and len(depnames) > 1:
-                ax = axes[0]
-                lbl = data.label(d)
-                ylbl = None
-                hasLabels = True
-            else:
-                ax = axes[i]
-                lbl = None
-                ylbl = data.label(d)
-
-            if self.plotDataType is PlotDataType.scatter1d:
-                fmt = 'o'
-            else:
-                fmt = '-'
-
-            ax.plot(x, deps[i], fmt, mfc='None', mew=1, lw=0.5, label=lbl)
-            ax.set_xlabel(xname)
-            ax.set_ylabel(ylbl)
-
-        if style == 'singlepanel' and hasLabels:
-            ax.legend(fontsize='small', loc=1)
-
-    def _plot2d(self, axes: List[Axes], data: DataDict, style: str):
-        """Plot 2D data.
-
-        Expects a list of axes objects into which the dependents of the data
-        are plotted (one dataset per axes).
-
-        How data is plotted depends on style:
-        'image': use `imshow`.
-        'mesh': use `pcolormesh`.
-        'scatter': make a 2d scatter plot with color as z.
-
-        Logger will show an error if a bad style is given.
-        """
-
-        xname = data.axes()[0]
-        yname = data.axes()[1]
-        x = data.data_vals(xname)
-        y = data.data_vals(yname)
-
-        # expect that list of axes matches the dependents.
-        for ax, zname in zip(axes, data.dependents()):
-            z = data.data_vals(zname)
-
-            if style == 'image':
-                ax.grid(False)
-                x0, x1 = x.min(), x.max()
-                y0, y1 = y.min(), y.max()
-
-                # in image mode we have to be a little careful:
-                # if the x/y axes are specified with decreasing values we need to
-                # flip the image. otherwise we'll end up with an axis that has the
-                # opposite ordering from the data.
-                z = z if x[0, 0] < x[1, 0] else z[::-1, :]
-                z = z if y[0, 0] < y[0, 1] else z[:, ::-1]
-
-                im = ax.imshow(z.T, aspect='auto', origin='lower',
-                               extent=(x0, x1, y0, y1))
-
-            elif style == 'mesh':
-                ax.grid(False)
-                im = ppcolormesh_from_meshgrid(ax, x, y, z)
-
-            elif style == 'scatter':
-                im = ax.scatter(x, y, c=z)
-
-            else:
-                logger.error(f"unknown style '{style}'")
-
-            # this seems to be a reasonable way to get good-looking color bars
-            # for all panels.
-            div = make_axes_locatable(ax)
-            cax = div.append_axes("right", size="5%", pad=0.05)
-            cb = self.plot.fig.colorbar(im, cax=cax)
-=======
     def _plot1dSinglepanel(self):
         xname = self.data.axes()[0]
         xvals = self.data.data_vals(xname)
@@ -1034,7 +939,6 @@
         else:
             nAxes = 1
         axes = self._makeAxes(nAxes)
->>>>>>> a059f4c4
 
         if len(depvals) > 1:
             ylbl = self.data.label(depnames[0])
