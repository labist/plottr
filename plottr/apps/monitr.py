""" plottr.monitr -- a GUI tool for monitoring data files.
"""
import copy
import sys
import os
import argparse
import time
import importlib

# Uncomment the next 2 lines if the app sudenly crash with no error.
# import cgitb
# cgitb.enable(format = 'text')

import logging
import re
import pprint
import json
from enum import Enum, auto
from pathlib import Path
from multiprocessing import Process
from typing import List, Optional, Dict, Any, Union, Generator, Iterable, Tuple, Sequence
from functools import partial
from itertools import cycle

from watchdog.events import FileSystemEvent

from .. import log as plottrlog
from .. import QtCore, QtWidgets, Signal, Slot, QtGui, plottrPath
from ..data.datadict_storage import all_datadicts_from_hdf5, datadict_from_hdf5
from ..data.datadict import DataDict
from ..utils.misc import unwrap_optional
from ..apps.watchdog_classes import WatcherClient
from ..gui.widgets import Collapsible
from .json_veiwer import JsonModel, JsonTreeView
from ..icons import get_starIcon as get_star_icon, get_trashIcon as get_trash_icon

from .ui.Monitr_UI import Ui_MainWindow

TIMESTRFORMAT = "%Y-%m-%dT%H%M%S"

def logger() -> logging.Logger:
    logger = plottrlog.getLogger('plottr.apps.monitr')
    plottrlog.enableStreamHandler(True)
    logger.setLevel(plottrlog.LEVEL)
    return logger


def html_color_generator() -> Generator[str, None, None]:
    """
    Generator that cycles through string colors for use in html code.
    """
    colors = ['red', 'blue', 'green', 'purple', 'orange', 'brown', 'magenta']
    for color in cycle(colors):
        yield color


class ContentType(Enum):
    """
    Enum class for the types of files that are of interest in the monitored subdirectories. Contains helper methods to
    sort files and assign colors to each file type.
    """
    data = auto()
    tag = auto()
    json = auto()
    md = auto()
    image = auto()
    unknown = auto()

    @classmethod
    def sort(cls, file: Optional[Union[str, Path]] = None) -> "ContentType":
        """
        Classifies a file type.

        :param file: The file trying to be classified.
            Can be a string representation of the directory or a pathlib.Path.
        """
        if not isinstance(file, str):
            file = str(file)
        extension = file.split(".")[-1].lower()
        if extension == 'ddh5':
            return ContentType.data
        elif extension == 'tag':
            return ContentType.tag
        elif extension == 'json':
            return ContentType.json
        elif extension == 'md':
            return ContentType.md
        elif extension == 'jpg' or extension == 'jpeg' or extension == 'png' or extension == 'image':
            return ContentType.image
        else:
            return ContentType.unknown

    @classmethod
    def sort_Qcolor(cls, item: Optional["ContentType"] = None) -> QtGui.QBrush:
        """
        Returns the Qt color for the specified ContentType
        """
        if item == ContentType.data:
            return QtGui.QBrush(QtGui.QColor('red'))
        if item == ContentType.tag:
            return QtGui.QBrush(QtGui.QColor('blue'))
        if item == ContentType.json:
            return QtGui.QBrush(QtGui.QColor('green'))

        return QtGui.QBrush(QtGui.QColor('black'))


class SupportedDataTypes:

    valid_types = ['.ddh5', '.md', '.json']

    @classmethod
    def check_valid_data(cls, file_names: Sequence[Union[str, Path]]) -> bool:
        """
        Function that validates files. Checks if any of the files in file_names passes a regex check with the
        valid_types. If True, a file that marks a dataset is present in file_names

        :param file_names: List of the files to check, they can be a Path, or a str with the name of the file.
        """
        for item in file_names:
            name = item
            if isinstance(item, Path):
                name = item.name
            for tpe in cls.valid_types:
                match_pattern = re.compile(tpe)
                assert isinstance(name, str)
                if match_pattern.search(name):
                    return True
        return False


class Item(QtGui.QStandardItem):
    """
    Basic item of our model.

    :param path: The path of the folder that this item represents
    :param files: Dictionary of all the files present in that folder. The dictionary should have the Path of the files
        as key, and the ContentType as value.
    """

    def __init__(self, path: Path, files: Dict[Path, ContentType] = {}):
        super().__init__()
        self.path = path
        self.files = {}
        self.tags: List[str] = []
        self.tags_widget = ItemTagLabel(self.tags)
        self.star = False
        self.trash = False
        self.scroll_height = 0
        self.show = True
        if files is not None:
            self.files.update(files)
            self.tags = [file.stem for file, file_type in self.files.items() if file_type == ContentType.tag]
            if '__star__' in self.tags and '__trash__' in self.tags:
                star_path = self.path.joinpath('__star__.tag')
                trash_path = self.path.joinpath('__trash__.tag')
                if star_path.is_file() and trash_path.is_file():
                    logger().error(
                        f'The folder: {self.path} contains both the star and trash tag. Both tags will be deleted.')
                    star_path.unlink()
                    trash_path.unlink()
                    self.tags.remove('__star__')
                    self.tags.remove('__trash__')
            elif '__star__' in self.tags:
                self.star = True
                self.tags.remove('__star__')
            elif '__trash__' in self.tags:
                self.trash = True
                self.tags.remove('__trash__')
            self.tags_widget = ItemTagLabel(self.tags)

        self.setText(str(self.path.name))

    def add_file(self, path: Path) -> None:
        """
        Adds a file to the item files. If the file is a tag, changes the widget and runs the model tags_changed
        method.

        :param path: The file to be added.
        """
        file_type = ContentType.sort(path)
        self.files[path] = file_type

        if file_type == ContentType.tag:
            model = self.model()
            assert isinstance(model, FileModel)

            if path.name == '__star__.tag':
                # Check if the item is not already trash.
                trash_path = path.parent.joinpath('__trash__.tag')
                if trash_path.is_file():
                    path.unlink()
                    error_msg = QtWidgets.QMessageBox()
                    error_msg.setText(f'Folder is already trash. Please do not add both __trash__ and __star__ tags in the same folder. '
                                      f' \n {path} was deleted ')
                    error_msg.setWindowTitle(f'Deleting __trash__.tag')
                    error_msg.exec_()
                    return
                else:
                    self.star = True

            elif path.name == '__trash__.tag':
                # Check if the item is not already star.
                star_path = path.parent.joinpath('__star__.tag')
                if star_path.is_file():
                    path.unlink()
                    error_msg = QtWidgets.QMessageBox()
                    error_msg.setText(
                        f'Folder is already star. Please do not add both __trash__ and __star__ tags in the same folder. '
                        f' \n {path} was deleted ')
                    error_msg.setWindowTitle(f'Deleting __star__.tag')
                    error_msg.exec_()
                    return
                else:
                    self.trash = True
            else:
                self.tags.append(path.stem)
                self.tags_widget.add_tag(path.stem)
                model.tag_added(path.stem)

            model.tags_changed(self)

    def delete_file(self, path: Path) -> None:
        """
        deletes a file from item files. If the file is a tag, changes the widget and runs the model tags_changed
        method.

        :param path: The file to be deleted.
        """
        file_type = ContentType.sort(path)
        self.files.pop(path)
        if file_type == ContentType.tag:
            model = self.model()
            assert isinstance(model, FileModel)

            if path.stem in self.tags:
                self.tags.remove(path.stem)
                self.tags_widget.delete_tag(path.stem)
                model.tag_deleted(path.stem)

            if path.name == '__star__.tag':
                self.star = False
            elif path.name == '__trash__.tag':
                self.trash = False

            model = self.model()
            assert isinstance(model, FileModel)
            model.tags_changed(self)

    def change_path(self, path: Path) -> None:
        """Changes the internal path of the item as welll as the text of it."""
        self.path = path
        self.setText(str(path.name))

    def removeRow(self, row: int) -> None:
        """
        Checks if this item also needs to be deleted when deleting a children.
        """
        super().removeRow(row)
        files = [file for file in self.files.keys()]
        if not self.hasChildren() and not SupportedDataTypes.check_valid_data(files):
            parent = self.parent()
            if parent is None:
                self.model().delete_root_item(self.row(), self.path)
            else:
                model = self.model()
                assert isinstance(model, FileModel)
                del model.main_dictionary[self.path]
                parent.removeRow(self.row())

    def create_tags(self) -> None:
        """
        Creates the tags widget. When filtering the widgets gets deleted.
        """
        # Deleting the tags_widget widget.
        self.tags_widget = None  # type: ignore[assignment] # This variable gets re populated immediately afterwards.
        self.tags_widget = ItemTagLabel(self.tags)

    def match(self, queries_dict: Dict[str, List[str]]) -> bool:
        """
        Checks if this item matches the queries passed in the queries_dict. To determine the match a regex check is
        performed either on the path of the items (for 'names' queries) or agaisnt all of the files inside the Item
        (for every other type of query). If the Item contains any children, it will perform the same check for all of
        its children recursively. If any of its children matches, this Item will match too.

        :param queries_dict: Dictionary with the queries. The keys for the dictionary should be the different values
            of ContentType in the form of strings, with the exception of the key 'names' (this is to match the path
            of the item, not its files). E.g.:

                queries_dict = {'tag': ["invalid data"],
                                'md': [],
                                'image': ["plot"],
                                'json': [],
                                'name': []}

                The item will pass this check if it has a tag file whose name passes a regex check agaisnt
                "invalid data" and an image file whose name passes a regex check agaisnt "plot".
        """
        # Check the children first.
        children_matches = []
        if self.hasChildren():
            for i in range(self.rowCount()):
                child = self.child(i, 0)
                assert isinstance(child, Item)
                children_matches.append(child.match(queries_dict))
        # If any children passes, this item passes too.
        if True in children_matches:
            return True

        # Start the check for this item

        # Checks specifically for the path name.
        if len(queries_dict['name']) > 0:
            try:
                name_matches = [re.compile(query, flags=re.IGNORECASE).search(str(self.path)) for query in
                                queries_dict['name']]
                if None in name_matches:
                    return False
            except re.error as e:
                logger().error(f'Regex matching failed: {e}')

        # Check the rest of the files.
        if self.files:

            for file_types, queries in queries_dict.items():
                if file_types != 'name':
                    try:
                        if len(queries) > 0:
                            sorted_type = ContentType.sort(file_types)
                            # Get all the matches
                            matches = [re.compile(query, flags=re.IGNORECASE).search(str(file.name)) for file, file_type
                                       in self.files.items() for query in queries if file_type == sorted_type]

                            # Convert the matches into booleans and count them
                            n_matches = 0
                            for match in matches:
                                if match:
                                    n_matches += 1

                            # Multiple files can pass the same query, meaning that the true counts might be higher than the
                            # length of queries.
                            if n_matches < len(queries):
                                return False
                    except re.error as e:
                        logger().error(f'Regex matching failed: {e}')
            return True

        # TODO: Make sure this is correct.
        # If it has no files, it fails the check
        return False


class FileModel(QtGui.QStandardItemModel):
    """
    Model holding the file structure. Column 0 holds the items that represent datasets, these have all the information
    about them, the files they have, the tags they hold and wether or not they are star or trash. Column 1 are only
    there to display the tags of each item in the same row. The widget displayed in column 1 point towards the
    tag_widget of column 0, so the only thing that needs to be manually changed of them is the icon.

    :param monitor_path: The directory that we are monitoring as a string.
    :param rows: The number of initial rows.
    :param columns: The number of initial columns
    :param Parent: The parent of the model.
    """
    # Signal(Path) -- Emitted when there has been an update to the currently selected folder.
    #: Arguments:
    #:   - The path of the currently selected folder.
    update_me = Signal(Path)

    # Signal() -- Emitted when an item has changed its icon.
    adjust_width = Signal()

    # Signal() -- Emitted when the model gets refreshed.
    model_refreshed = Signal()

    # Signal(Path) -- Emitted when data should be updated.
    #: Arguments:
    #:   - The path of the data file that should be updated.
    update_data = Signal(Path)

    # Signal(List[str]) -- Emitted when the user changes the currently selected tags.
    #: Arguments:
    #:   - A list of the currently selected tags.
    selected_tags_changed = Signal(list)

    # Signal(str) -- Emitted when a new tag has been created.
    #: Arguments:
    #:   - The new tag.
    new_tag = Signal(str)

    # Signal(str) -- Emitted when a tag has been deleted.
    #: Arguments:
    #:   - The deleted tag.
    tag_deleted_signal = Signal(str)

    def __init__(self, monitor_path: str, rows: int, columns: int, parent: Optional[Any] = None):
        super().__init__(rows, columns, parent=parent)
        self.monitor_path = Path(monitor_path)
        self.header_labels = ['File path', 'Tags']
        self.currently_selected_folder = None

        # The main dictionary has all the datasets (folders) Path as keys, with the actual item as its value.
        self.main_dictionary: Dict[Path, Item] = {}
        self.tags_dict: Dict[str, int] = {}
        self.tags_model = QtGui.QStandardItemModel()
        self.tags_model.dataChanged.connect(self.on_checked_tag_change)
        first_tag_item = QtGui.QStandardItem('Tag Filter')
        first_tag_item.setSelectable(False)
        self.tags_model.insertRow(0, first_tag_item)
        self.load_data()

        self.modified_exceptions: List[Path] = []

        # Watcher setup with connected signals.
        self.watcher_thread = QtCore.QThread(parent=self)
        self.watcher = WatcherClient(self.monitor_path)
        self.watcher.moveToThread(self.watcher_thread)
        self.watcher_thread.started.connect(self.watcher.run)

        self.watcher.moved.connect(self.on_file_moved)
        self.watcher.created.connect(self.on_file_created)
        self.watcher.deleted.connect(self.on_file_deleted)
        self.watcher.modified.connect(self.on_file_modified)
        self.watcher.closed.connect(self.on_file_closed)

        self.watcher_thread.start()

        self.itemChanged.connect(self.on_renaming_file)

    @Slot(QtGui.QStandardItem)
    def on_renaming_file(self, item: Item) -> None:
        """
        Triggered every time an item changes.

        If the user changes the name of an item in the view, the item gets the name changed in the actual holder. If an error while changing the name
        happens, the text is not changed and a message pops with the error.

        :param item: QStandardItem, to be renamed
        """
        if item.column() == 1:
            return

        p = item.path
        new_name = item.text()
        if new_name != p.name:
            try:
                target = p.parent.joinpath(new_name)
                p.rename(target)
            except Exception as e:
                item.setText(p.name)
                error_message = QtWidgets.QMessageBox()
                error_message.setText(f"{e}")
                error_message.exec_()

    def refresh_model(self) -> None:
        """
        Deletes all the data from the model and loads it again.
        """
        self.clear()
        self.main_dictionary = {}
        self.load_data()
        self.model_refreshed.emit()

    def load_data(self) -> None:
        """
        Goes through all the files in the monitor path and loads the model.
        """
        # Sets the header data.
        self.setHorizontalHeaderLabels(self.header_labels)

        walk_results = [i for i in os.walk(self.monitor_path)]

        # Sorts the results of the walk. Creates a dictionary of all the current files and directories in the
        # monitor_path with the following structure:
        # {Directory_1: {file_1: file_type
        #                file_2: file_type}
        #  Directory_2: {file_1: file_type
        #                file_2: file_type}...}
        data_dictionary = {
            Path(walk_entry[0]): {Path(walk_entry[0]).joinpath(file): ContentType.sort(file) for file in walk_entry[2]}
            for walk_entry in walk_results if SupportedDataTypes.check_valid_data(file_names=walk_entry[
                2])}

        for folder_path, files_dict in data_dictionary.items():
            self.sort_and_add_item(folder_path, files_dict)

    def sort_and_add_item(self, folder_path: Path, files_dict: Optional[Dict] = None) -> None:
        """
        Adds one or more items into the model. New parent items are created if required.

        :param folder_path: `Path` of the file or folder being added to the tree.
        :param files_dict: Optional. Used to get the tags for showing in the 'Tags' column of the tree. It will check
            for all tag file type and create the item for it. The format should be:
                {path_of_file_1: ContentType.sort(path_of_file_1),
                path_of_file_2: ContentType.sort(path_of_file_2)}
        """

        # Check if the new item should have a parent item. If the new item should have a parent, but this does
        # not yet exist, create it.
        if folder_path.parent == self.monitor_path:
            parent_item, parent_path = None, None
        elif folder_path.parent in self.main_dictionary:
            parent_item, parent_path = \
                self.main_dictionary[folder_path.parent], folder_path.parent
        else:
            parent_folder_files = {file: ContentType.sort(file) for file in folder_path.parent.iterdir() if
                                   file.is_file()}
            self.sort_and_add_item(folder_path.parent, parent_folder_files)
            parent_item, parent_path = \
                self.main_dictionary[folder_path.parent], folder_path.parent

        # Create Item and add it to the model
        if files_dict is None:
            files_dict = {}
        item = Item(folder_path, files_dict)
        tags_item = QtGui.QStandardItem()  # item to hold the widget
        if len(item.tags) > 0:
            for tag in item.tags:
                if tag in self.tags_dict:
                    self.tags_dict[tag] += 1
                else:
                    self.tags_dict[tag] = 1
                    new_tag_item = QtGui.QStandardItem(tag)  # Item for the combox model
                    new_tag_item.setFlags(QtCore.Qt.ItemIsUserCheckable | QtCore.Qt.ItemIsEnabled)
                    new_tag_item.setData(QtCore.Qt.Unchecked, QtCore.Qt.CheckStateRole)
                    self.tags_model.setItem(self.tags_model.rowCount(), 0, new_tag_item)

        if item.star:
            item.setIcon(get_star_icon())
        elif item.trash:
            item.setIcon(get_trash_icon())
        else:
            item.setIcon(QtGui.QIcon())

        self.main_dictionary[folder_path] = item
        if parent_path is None:
            row = self.rowCount()
            self.setItem(row, 0, item)
            self.setItem(row, 1, tags_item)
        else:
            assert isinstance(parent_item, Item)
            parent_item.appendRow([item, tags_item])

    @Slot(FileSystemEvent)
    def on_file_created(self, event: FileSystemEvent) -> None:
        """
        Gets called everytime a new file or folder gets created. Checks what it is and if it should be added and adds
        data to the model.
        """
        # logger().info(f'file created: {event}')

        path = Path(event.src_path)
        # If a folder is created, it will be added when a data file will be created.
        if not path.is_dir():
            # Every folder that is currently in the tree will be in the main dictionary.
            if path.parent in self.main_dictionary:
                parent = self.main_dictionary[path.parent]
                if path not in parent.files:
                    parent.add_file(path)
                    if self.currently_selected_folder is not None and parent.path.is_relative_to(
                            self.currently_selected_folder):
                        self.update_me.emit(parent.path)


            # If the parent of the file does not exist, we first need to check that file is valid data.
            elif SupportedDataTypes.check_valid_data([path]):
                new_files_dict = {file: ContentType.sort(file) for file in path.parent.iterdir() if
                                  str(file.suffix) != ''}
                self.sort_and_add_item(path.parent, new_files_dict)
                parent = self.main_dictionary[path.parent]
                # Send signal indicating that current folder requires update
                if self.currently_selected_folder is not None and parent.path.is_relative_to(
                        self.currently_selected_folder):
                    self.update_me.emit(parent.path)

    @Slot(FileSystemEvent)
    def on_file_deleted(self, event: FileSystemEvent) -> None:
        """
        Triggered every time a file or directory is deleted. Identifies if the deleted file/folder is relevant and
        deletes it and any other non-relevant files.
        """
        # logger().info(f'file deleted: {event}')

        path = Path(event.src_path)
        if path.suffix == "":
            if path in self.main_dictionary:
                item = self.main_dictionary[path]

                self._delete_all_children_from_main_dictionary(item)
                del self.main_dictionary[path]

                # Checks if we need to remove a row from a parent item or the root model itself.
                if item.parent() is None:
                    self.removeRow(item.row())
                else:
                    item.parent().removeRow(item.row())

        else:
            if path.parent in self.main_dictionary:
                parent = self.main_dictionary[path.parent]
                if path in parent.files:
                    # Checks if the file is a data file.
                    if SupportedDataTypes.check_valid_data([path]):
                        # Check if there are other data files remaining in the directory.
                        all_folder_files = [file for file in parent.path.iterdir()]

                        # Checks if the folder itself needs to be deleted or only the file
                        if SupportedDataTypes.check_valid_data(
                                all_folder_files) or parent.hasChildren():
                            parent.delete_file(path)
                        else:
                            # If the parent needs to be deleted, removes it from the correct widget.
                            if parent.parent() is None:
                                self.removeRow(parent.row())
                            else:
                                parent.parent().removeRow(parent.row())
                            del self.main_dictionary[parent.path]
                    else:
                        parent.delete_file(path)
                # Send signal indicating that current folder requires update.
                if self.currently_selected_folder is not None and parent.path.is_relative_to(
                        self.currently_selected_folder):
                    self.update_me.emit(parent.path)

    def _delete_all_children_from_main_dictionary(self, item: Item) -> None:
        """
        Helper function that deletes all the children from the item passed.

        :param item: The item whose children should be deleted.
        """
        path = item.path
        children_folders = [key for key in self.main_dictionary.keys() if key.is_relative_to(path) and key != path]
        for child in children_folders:
            child_item = self.main_dictionary[child]
            if child_item.hasChildren():
                self._delete_all_children_from_main_dictionary(child_item)
            del self.main_dictionary[child_item.path]

    @Slot(FileSystemEvent)
    def on_file_moved(self, event: FileSystemEvent) -> None:
        """
        Gets triggered everytime a file is moved or the name of a file (including type) changes.
        """
        # logger().info(f'file moved: {event}')

        parent = None

        # File moved gets triggered with None and '', for the event paths. From what I can tell, they are not useful,
        # so we ignore them.
        if event.src_path is not None and event.src_path != '' \
                and event.dest_path is not None and event.dest_path != '':
            src_path = Path(event.src_path)
            dest_path = Path(event.dest_path)

            # If a directory is moved, only need to change the old path for the new path
            if event.is_directory:
                if src_path in self.main_dictionary:
                    changed_item = self.main_dictionary.pop(src_path)
                    self.main_dictionary[dest_path] = changed_item
                    changed_item.change_path(dest_path)

            # Checking for a file becoming a data file.
            elif not SupportedDataTypes.check_valid_data([src_path]) and SupportedDataTypes.check_valid_data(
                    [dest_path]):
                # If the parent exists in the main dictionary, the model already has all the files and its tracking
                # that folder, only updates the file itself.
                if src_path.parent in self.main_dictionary:
                    parent = self.main_dictionary[src_path.parent]
                    del parent.files[src_path]
                    parent.files[dest_path] = ContentType.sort(dest_path)
                elif dest_path.parent in self.main_dictionary:
                    parent = self.main_dictionary[dest_path.parent]
                    del parent.files[src_path]
                    parent.files[dest_path] = ContentType.sort(dest_path)

                # New folder to keep track.
                else:
                    new_entry = {file: ContentType.sort(file) for file in dest_path.parent.iterdir() if
                                 str(file.suffix) != ''}
                    self.sort_and_add_item(dest_path.parent, new_entry)
                    parent = self.main_dictionary[dest_path.parent]

            # Checking if a data file stops being a data file.
            elif SupportedDataTypes.check_valid_data([src_path]) and not SupportedDataTypes.check_valid_data(
                    [dest_path]):
                if src_path.parent in self.main_dictionary:
                    parent = self.main_dictionary[src_path.parent]
                elif dest_path.parent in self.main_dictionary:
                    parent = self.main_dictionary[dest_path.parent]

                if parent is not None:
                    del parent.files[src_path]
                    parent.files[dest_path] = ContentType.sort(dest_path)

                    # Checks if there are other data files in the parent.
                    parent_files = [key for key in parent.files.keys()]
                    if not SupportedDataTypes.check_valid_data(
                            parent_files) and not parent.hasChildren():
                        # If the parent has other children, it means there are more data files down the file tree
                        # and the model should keep track of these folders.
                        del self.main_dictionary[parent.path]

                        # Checks if we need to remove a row from a parent item or the root model itself.
                        if parent.parent() is None:
                            self.removeRow(parent.row())
                            parent = None
                        else:
                            parent_row = parent.row()
                            # Renaming parent to its parent for the update_me check.
                            parent_ = parent.parent()
                            parent_.removeRow(parent_row)

            # A normal file changed.
            else:
                # Find the parent.
                parent = None
                if src_path.parent in self.main_dictionary:
                    parent = self.main_dictionary[src_path.parent]
                elif dest_path.parent in self.main_dictionary:
                    parent = self.main_dictionary[dest_path.parent]

                # Update the file.
                if parent is not None:
                    if src_path in parent.files:
                        parent.delete_file(src_path)
                    if dest_path not in parent.files:
                        parent.add_file(dest_path)

            if self.currently_selected_folder is not None and dest_path.is_relative_to(self.currently_selected_folder):
                # This happenes when a top level item is changed.
                if parent is None:
                    check = self.check_all_files_are_valid(self.main_dictionary[dest_path], dest_path)[0]
                else:
                    check = self.check_all_files_are_valid(parent, parent.path)[0]

                if check:
                    self.update_me.emit(self.currently_selected_folder)

    def check_all_files_are_valid(self, item: Item, first_path: Path) -> Tuple[bool, Path]:
        """
        Checks that all the files inside of the item have a valid path. This is used when changing the name of currently
        selected folders to see if an update to change the folders should be triggered or not.

        :param item: The item we need to do the check.
        :param first_path: The path of the first item. This is needed because the function is recursive and need a way
            of knowing what the original path was.
        :return: Returns a tuple composed of a bool indicating if it passed or not the check and the first_path.
        """
        for file in item.files.keys():
            if not file.is_relative_to(first_path):
                return False, first_path

        if item.hasChildren():
            for i in range(item.rowCount()):
                child = item.child(i, 0)
                assert isinstance(child, Item)
                ret = self.check_all_files_are_valid(child, first_path)
                if not ret[0]:
                    return ret[0], first_path

        return True, first_path

    @Slot(FileSystemEvent)
    def on_file_modified(self, event: FileSystemEvent) -> None:
        """
        Gets triggered everytime a file is modified. Checks if the modification is for a current data file and
        triggers the update_data signal if it is.
        """
        # logger().info(f'file modified: {event}')

        path = Path(event.src_path)

        if path.parent in self.main_dictionary:
            parent = self.main_dictionary[path.parent]
            # If the folder is not currently being selected I don't care about modifications.
            if self.currently_selected_folder is not None and parent.path.is_relative_to(
                    self.currently_selected_folder):

                # If im expecting this update, ignore it.
                if path in self.modified_exceptions:
                    self.modified_exceptions.remove(path)
                    return

                if ContentType.sort(path) == ContentType.data:
                    self.update_data.emit(path)

    @Slot(FileSystemEvent)
    def on_file_closed(self, event: FileSystemEvent) -> None:
        """
        Gets triggered everytime a file is closed
        """
        # logger().info(f'file closed: {event}')
        pass

    def delete_root_item(self, row: int, path: Path) -> None:
        """
        Deletes a root item from the model and main_dictionary.
        """
        self.removeRow(row)
        del self.main_dictionary[path]

    def update_currently_selected_folder(self, path: Path) -> None:
        """
        Updates the currently selected folder and updates the exception list so that the data modification ignores a
        modification caused by loading the data.

        :param path: The path of the currently selected folder.
        """
        if path in self.main_dictionary:
            item = self.main_dictionary[path]
            self.modified_exceptions = self._get_all_files_of_item(item)
        self.currently_selected_folder = path

    def _get_all_files_of_item(self, item: Item, partial_list: List[Path] = []) -> List[Path]:
        """
        Recursively gets a list of all the files that are in item and all of its children.

        :param item: The item you want the list of files in it and its children from.
        :param partial_list: Currently filled list. Leave empty for the first item.
        """
        partial_list = partial_list + [file for file in item.files.keys()]
        if item.hasChildren():
            for i in range(item.rowCount()):
                child = item.child(i,0)
                assert isinstance(child, Item)
                partial_list = partial_list + self._get_all_files_of_item(child)
        return partial_list

    def tag_action_triggered(self, item_index: QtCore.QModelIndex, tag: str) -> None:
        """
        Gets called every time the user triggeres a tag action in the context menu of the view.
        If the item doesn't have that tag, adds it. If it does, deletes it. Handles the special __trash__ and __star__
        tags.

        :param item_index: The index of either the correct item or its sibling.
        :param tag: The tag.
        """

        # If the item is of column 1, change it to the sibling at column 0
        if item_index.column() == 1:
            item_index = item_index.siblingAtColumn(0)

        item = self.itemFromIndex(item_index)
        assert isinstance(item, Item)
        path = item.path
        star_path = path.joinpath('__star__.tag')
        trash_path = path.joinpath('__trash__.tag')
        if tag == 'star':
            # If a trash file in the star folder exists, delete it.
            if trash_path.is_file():
                trash_path.unlink()

            # If the folder is already a starred folder, un-star it.
            if star_path.is_file():
                star_path.unlink()
            else:
                with open(star_path, 'w') as file:
                    file.write('')
        elif tag == 'trash':
            # If a star file in the star folder exists, delete it.
            if star_path.is_file():
                star_path.unlink()

            # If the folder is already a trashed folder, un-trash it.
            if trash_path.is_file():
                trash_path.unlink()
            else:
                with open(trash_path, 'w') as file:
                    file.write('')

        else:
            tag_path = path.joinpath(tag + '.tag')
            if tag_path.is_file():
                tag_path.unlink()
            else:
                with open(tag_path, 'w') as file:
                    file.write('')

    def delete_item(self, item_index: QtCore.QModelIndex) -> None:
        """
        Currently nothing happens. This is not yet implemented
        """
        item = self.itemFromIndex(item_index)

    def tags_changed(self, item: Item) -> None:
        """
        Gets called when item changes its tags, checks if item is either star, trash or nothing and sets the correct
        icon.

        :param item: The Item that had its tags changed.
        """
        if item.star:
            item.setIcon(get_star_icon())
        elif item.trash:
            item.setIcon(get_trash_icon())
        else:
            item.setIcon(QtGui.QIcon())

        self.adjust_width.emit()

    def tag_added(self, tag: str) -> None:
        """
        Gets called when a tag is added to update the tag model. If it is an existing tag, adds a count to it.
        If it is a new tag, creates the new item and adds it to the tag model.

        :param tag: The new tag.
        """
        if tag in self.tags_dict:
            self.tags_dict[tag] += 1
            return

        self.tags_dict[tag] = 1
        new_tag_item = QtGui.QStandardItem(tag)
        new_tag_item.setFlags(QtCore.Qt.ItemIsUserCheckable | QtCore.Qt.ItemIsEnabled)
        new_tag_item.setData(QtCore.Qt.Unchecked, QtCore.Qt.CheckStateRole)
        self.tags_model.setItem(self.tags_model.rowCount(), 0, new_tag_item)
        self.new_tag.emit(tag)

    def tag_deleted(self, tag: str) -> None:
        """
        Gets called when a tag is deleted to update the tag model. If it is an existing tag, substracts a count to it.
        If the count is 0, removes the tag from the tag model.

        :param tag: The new tag.
        """
        if tag in self.tags_dict:
            self.tags_dict[tag] -= 1
            if self.tags_dict[tag] == 0:
                self.tags_dict.pop(tag)
                tag_item = self.tags_model.findItems(tag, QtCore.Qt.MatchExactly)
                if len(tag_item) > 0:
                    self.tags_model.removeRow(tag_item[0].row())
                    self.tag_deleted_signal.emit(tag)

    @Slot()
    def on_checked_tag_change(self) -> None:
        selected = [self.tags_model.item(i, 0).text() for i in range(self.tags_model.rowCount()) if
                    self.tags_model.item(i, 0).checkState()]
        self.selected_tags_changed.emit(selected)


class SortFilterProxyModel(QtCore.QSortFilterProxyModel):

    # Signal() -- Emitted before filtering is going to happen.
    filter_incoming = Signal()

    # Signal() -- Emitted when the filtering has finished.
    filter_finished = Signal()

    def __init__(self, parent: Optional[QtCore.QObject] = None):
        """
        QSortFilterProxyModel with our custom filtering and stars and trash. Should only be used with FileModel.
        """
        super().__init__(parent=parent)

        self.only_star = False
        self.hide_trash = False
        self.allowed_items: List[QtGui.QStandardItem] = []

    def setSourceModel(self, sourceModel: QtCore.QAbstractItemModel) -> None:
        """
        Sets source model and initialize the allowed items
        """
        assert isinstance(sourceModel, FileModel)
        self.allowed_items = [item for item in sourceModel.main_dictionary.values()]
        super().setSourceModel(sourceModel)

    def filter_requested(self, allowed_items: List[QtGui.QStandardItem], star_status: bool, trash_status: bool) -> None:
        self.only_star = star_status
        self.hide_trash = trash_status
        self.allowed_items = allowed_items
        self.trigger_filter()

    def filterAcceptsRow(self, source_row: int, source_parent: QtCore.QModelIndex) -> bool:
        """
        Override of the QSortFilterProxyModel. Our custom filtering needs are implemented here.
        Checks wether or not to show the item agaisnt its allowed items list..

        :param source_row: The row of the item.
        :param source_parent: The index of the parent of the item.
        :returns: `True` if the item should be shown or `False` if the item should be hidden.
        """

        source_model = self.sourceModel()
        assert isinstance(source_model, FileModel)
        parent_item = source_model.itemFromIndex(source_parent)
        if parent_item is None:
            item = source_model.item(source_row, 0)
        else:
            item = parent_item.child(source_row, 0)

        if self.allowed_items is None and self.only_star == False and self.hide_trash == False:
            if item is not None:
                item.show = True
            return True

        if not item is None:
            assert isinstance(item, Item)
            if item in self.allowed_items:
                item.show = True
                return True
            else:
                item.show = False
                return False

        return False

    def trigger_filter(self) -> None:
        """
        Convenience function for invalidating the filter and triggering the filter_triggered signal.
        """
        self.filter_incoming.emit()
        self.invalidateFilter()
        self.filter_finished.emit()


class FileTreeView(QtWidgets.QTreeView):
    # Signal(Path) -- Emitted when the selected item changes.
    #: Arguments:
    #:  - The current selected item index, the previously selected item index.
    selection_changed = Signal(QtCore.QModelIndex, QtCore.QModelIndex)

    # Signal(Path) -- Emitted when the star action has been clicked.
    #: Arguments:
    #:  - The index of the currently selected item.
    item_starred = Signal(QtCore.QModelIndex)

    # Signal(Path) -- Emitted when the trash action has been clicked.
    #: Arguments:
    #:  - The index of the currently selected item.
    item_trashed = Signal(QtCore.QModelIndex)

    # Signal(Path) -- Emitted when the delete action has been clicked.
    #: Arguments:
    #:  - The index of the currently selected item.
    item_deleted = Signal(QtCore.QModelIndex)

    def __init__(self, proxy_model: SortFilterProxyModel, parent: Optional[Any] = None):
        """
        The TreeView used in the FileExplorer widget.
        """
        super().__init__(parent)

        self.proxy_model = proxy_model
        model = proxy_model.sourceModel()
        assert isinstance(model, FileModel)
        self.model_ = model
<<<<<<< HEAD
        self.collapsed_state: Dict[Path, bool] = {}
        self.star_text = 'star'
        self.un_star_text = 'un-star'
        self.trash_text = 'trash'
        self.un_trash_text = 'un-trash'
=======
        self.collapsed_state: Dict[QtCore.QModelIndex, bool] = {}
        self.star_text = 'Star'
        self.un_star_text = 'Un-star'
        self.trash_text = 'Trash'
        self.un_trash_text = 'Un-trash'
>>>>>>> 426d2213

        self.context_menu = QtWidgets.QMenu(self)
        self.star_action = QtWidgets.QAction('star')
        self.trash_action = QtWidgets.QAction('trash')
        self.delete_action = QtWidgets.QAction('delete')
        self.tag_actions: Dict[str, QtWidgets.QAction] = {}
        for tag in self.model_.tags_dict.keys():
            if tag not in self.tag_actions:
                self.tag_actions[tag] = QtWidgets.QAction(str(tag))

        self.proxy_model.filter_incoming.connect(self.on_filter_incoming_event)
        self.proxy_model.filter_finished.connect(self.on_filter_ended_event)
        self.model_.new_tag.connect(self.on_add_tag_action)
        self.model_.tag_deleted_signal.connect(self.on_delete_tag_action)

        self.setContextMenuPolicy(QtCore.Qt.CustomContextMenu)
        self.customContextMenuRequested.connect(self.on_context_menu_requested)
        self.context_menu.triggered.connect(self.on_context_action_triggered)

        self.setUniformRowHeights(True)
        self.setSortingEnabled(True)
        self.header().setStretchLastSection(True)

        self.setModel(self.proxy_model)

    @Slot()
    def on_filter_incoming_event(self) -> None:
        """
        Gets called everytime the proxy model emmits the filter_incoming_event signal.
        """
        self.create_collapsed_state()

    def on_filter_ended_event(self) -> None:
        """
        Gets called everytime the proxy model emmits the filter_ended_event signal.
        The tags need to be reset after a filtering event happens.
        """
        self.set_all_tags()
        self.restore_previous_collapsed_state()

    def set_all_tags(self) -> None:
        """
        Sets the tag label widget for all the rows.
        """
        for i in range(self.model_.rowCount()):
            item = self.model_.item(i, 0)
            if item is not None and isinstance(item, Item):
                self._set_widget_for_item_and_children(item)
        self.on_adjust_column_width()

    def _set_widget_for_item_and_children(self, item: Item) -> None:
        """
        Helper function of set_all_tags, goes throguh the passed item and all of its children and sets all of the
        tag widget from column 0 for the items in row 1.

        :param item: The item that its setting the widget for.
        """
        parent = item.parent()
        if parent is None:
            tags_item = self.model_.item(item.row(), 1)
        else:
            tags_item = parent.child(item.row(), 1)

        tags_index = self.model_.indexFromItem(tags_item)
        proxy_tag_index = self.proxy_model.mapFromSource(tags_index)
        item.create_tags()  # The tags get created every time because they get deleted after filtering.
        self.setIndexWidget(proxy_tag_index, item.tags_widget)
        if item.hasChildren():
            for i in range(item.rowCount()):
                child = item.child(i)
                assert isinstance(child, Item)
                self._set_widget_for_item_and_children(child)

    @Slot(QtCore.QPoint)
    def on_context_menu_requested(self, pos: QtCore.QPoint) -> None:
        """
        Shows the context menu when a right click happens.

        :param pos: The position of the mouse when the call happens
        """
        proxy_index = self.indexAt(pos)
        if proxy_index.column() == 1:
            proxy_index = proxy_index.siblingAtColumn(0)
        index = self.proxy_model.mapToSource(proxy_index)
        item = self.model_.itemFromIndex(index)
        # if the selected item is None, no menu should be shown.
        if item is None:
            return

        assert isinstance(item, Item)
        # Sets the correct the correct text for the context menu depending on the state of the item.
        if item.star:
            self.star_action.setText(self.un_star_text)
        else:
            self.star_action.setText(self.star_text)
        if item.trash:
            self.trash_action.setText(self.un_trash_text)
        else:
            self.trash_action.setText(self.trash_text)

        self.context_menu.addAction(self.star_action)
        self.context_menu.addAction(self.trash_action)
        self.context_menu.addSeparator()
        for tag, action in self.tag_actions.items():
            if tag in item.tags:
                action.setText('un-' + tag)
            else:
                action.setText(tag)
            self.context_menu.addAction(action)
        #  TODO: Implement the delete action in the model.
        # self.context_menu.addSeparator()
        # self.context_menu.addAction(self.delete_action)
        self.context_menu.exec_(self.mapToGlobal(pos))

    @Slot()
    def on_adjust_column_width(self) -> None:
        """
        Gets called when the model changed the icon of an item. When changing an item icons that has the tag widget
        displaying tags, the icon would be superimposed with the widget, moving the column_width by 1 pixel and
        setting it back fixes it.
        """
        column_width = self.columnWidth(1)
        self.setColumnWidth(1, column_width + 1)
        self.setColumnWidth(1, column_width - 1)

    @Slot(str)
    def on_add_tag_action(self, new_tag: str) -> None:
        if new_tag not in self.tag_actions:
            self.tag_actions[new_tag] = QtWidgets.QAction()

    @Slot(str)
    def on_delete_tag_action(self, deleted_tag: str) -> None:
        if deleted_tag in self.tag_actions:
            del self.tag_actions[deleted_tag]

    @Slot(QtWidgets.QAction)
    def on_context_action_triggered(self, action: QtWidgets.QAction) -> None:
        tag = action.text()
        if tag[0:3] == 'un-':
            tag = tag[3:]

        item_proxy_index = self.currentIndex()
        item_index = self.proxy_model.mapToSource(item_proxy_index)
        self.model_.tag_action_triggered(item_index, tag)

    def currentChanged(self, current: QtCore.QModelIndex, previous: QtCore.QModelIndex) -> None:
        """
        Gets called everytime the selection of the tree changes. Emits a signal indicating the current and previous
        selected item.

        :param current: The QModelIndex of the current selected item.
        :param previous: The QModelIndex of the previously selected item.
        """
        self.selection_changed.emit(current, previous)

    def create_collapsed_state(self, incoming_item: Optional[Item] = None) -> None:
        """
        Updates the self.collapsed_state dictionary with the currently shown items.
        Gets called recursively to update all items.
        """
        if incoming_item is None:
            for i in range(self.model_.rowCount()):
                item = self.model_.item(i, 0)
                assert isinstance(item, Item)
                # If the item is not shown, the collapsed setting don't change.
                if item.show:
                    source_index = self.model_.index(i, 0, QtCore.QModelIndex())
                    index = self.proxy_model.mapFromSource(source_index)
                    self.collapsed_state[source_index] = self.isExpanded(index)
                    if item.hasChildren():
                        self.create_collapsed_state(incoming_item=item)

        else:
            for i in range(incoming_item.rowCount()):
                child = incoming_item.child(i, 0)
                assert isinstance(child, Item)
                # If the item is not shown, the collapsed setting don't change.
                if child.show:
                    source_index = self.model_.indexFromItem(child)
                    child_index = self.proxy_model.mapFromSource(source_index)
                    self.collapsed_state[source_index] = self.isExpanded(child_index)
                    if child.hasChildren():
                        self.create_collapsed_state(incoming_item=child)

    def restore_previous_collapsed_state(self) -> None:
        """
        Sets every item in the collapsed_state dictionary the correct collapsed setting.
        """
        for source_index, state in self.collapsed_state.items():
            proxy_index = self.proxy_model.mapFromSource(source_index)
            self.setExpanded(proxy_index, state)

class FilterWorker(QtCore.QObject):
    """
    Worker object to perform the filtering of items in a separate thread.
    """

    # Signal(dict) -- Emitted when the worker has finished filtering the items.
    #: Arguments:
    #:   - Dict[Path, Item]. Only the items inside of that dictionary have passed the filtering.
    finished = Signal(dict)

    def run(self, model: FileModel, star_status: bool, trash_status: bool, filter: str, tag_filter: List[str] = []) -> None:
        filter_dict = self.filter_items(model, star_status, trash_status, filter, tag_filter)
        if filter_dict is not None:
            self.finished.emit(filter_dict)

    def filter_items(self, model: FileModel, star_status: bool, trash_status: bool, filter: str,
                     tag_filter: List[str] = []) -> Optional[Dict[Path, Item]]:
        """
        Process the text in filter, separtes them into the different queries and filters the items.

        The parent status (its trash or star status) always overrides the children status,
        e.g.: If a parent is trash but its children are not, the parent with the children will be
        hidden.

        Queries are separated by commas (','). Empty queries or composed of only
        a single whitespace are ignored. It also ignores the first character of a query itis a whitespace.

        It accepts 5 kinds of queries:
            * tags: queries starting with, 'tag:', 't:', or 'T:'.
            * Markdown files: queries starting with, 'md:', 'm:', or 'M:'.
            * Images: queries starting with, 'image:', 'i:', or 'I:'.
            * Json files: queries starting with, 'json:', 'j:', or 'J:'.
            * Folder names: any other query.

        The filtering is done by creating a copy of all the items in a dctionary, and deleting all the ones that don't
        pass the filter. Parents of items that have passed are added in the end. Children of starred items are also
        added after the item passed the check.

        :param mode: The model to perform the filtering.
        :param star_status: The status of the star button in the FileExplorer.
        :param trash_status: The status of the trash button in the FileExplorer.
        :param filter: The raw stirng that is located in the
        """
        raw_queries = filter.split(',')
        queries_with_empty_spaces = [item[1:] if len(item) >= 1 and item[0] == " " else item for item in raw_queries]
        queries = [item for item in queries_with_empty_spaces if item != '' and item != ' ']

        queries_dict = {}
        if len(queries) > 0 or len(tag_filter) > 0:
            tag_queries = []
            md_queries = []
            image_queries = []
            json_queries = []
            name_queries = []
            for query in queries:
                if self.thread().isInterruptionRequested():
                    return None
                if query != '':
                    if query[:4] == 'tag:':
                        tag_queries.append(query[4:])
                    elif query[:2] == 't:' or query[:2] == 'T:':
                        tag_queries.append(query[2:])
                    elif query[:3] == 'md:':
                        md_queries.append(query[3:])
                    elif query[:2] == 'm:' or query[:2] == 'M:':
                        md_queries.append(query[2:])
                    elif query[:6] == 'image:':
                        image_queries.append(query[6:])
                    elif query[:2] == 'i:' or query[:2] == 'I:':
                        image_queries.append(query[2:])
                    elif query[:5] == 'json:':
                        json_queries.append(query[5:])
                    elif query[:2] == 'j:' or query[:2] == 'J:':
                        json_queries.append(query[2:])
                    else:
                        name_queries.append(query)

            tag_queries = list(set(tag_queries + tag_filter))
            queries_dict = {'tag': tag_queries,
                            'md': md_queries,
                            'image': image_queries,
                            'json': json_queries,
                            'name': name_queries, }

        current_dict = {key: value for key, value in model.main_dictionary.items()}

        if self.thread().isInterruptionRequested():
            return None

        child_dict: Optional[Dict[Path, Item]] = {}
        if star_status or trash_status:
            for path, item in model.main_dictionary.items():
                if self.thread().isInterruptionRequested():
                    return None
                if star_status:
                    if item.star:

                        if item.hasChildren():
                            child_dict = self._add_children(item, child_dict)
                            if child_dict is None:
                                return None
                    else:
                        del current_dict[path]

                elif trash_status:
                    if item.trash:
                        del current_dict[path]

        if len(queries) > 0 or len(tag_filter) > 0:
            for query_type, queries in queries_dict.items():
                if self.thread().isInterruptionRequested():
                    return None
                if query_type == 'name':
                    for query in queries:
                        if self.thread().isInterruptionRequested():
                            return None
                        match_pattern = re.compile(query, flags=re.IGNORECASE)
                        new_matches = {path: item for path, item in current_dict.items() if
                                       match_pattern.search(str(path))}
                        current_dict = new_matches
                else:
                    for query in queries:
                        if self.thread().isInterruptionRequested():
                            return None
                        match_pattern = re.compile(query, flags=re.IGNORECASE)
                        new_matches = {path: item for path, item in current_dict.items()
                                       for file_path, file_type in item.files.items()
                                       if (file_type == ContentType.sort(query_type) and match_pattern.search(str(file_path.name)))}
                        current_dict = new_matches

        # If the parents of all of the items that pass the search are not in the allowed list, the children will not be shown.
        parent_dict: Optional[Dict[Path, Item]] = {}
        for path, item in current_dict.items():
            if self.thread().isInterruptionRequested():
                return None
            parent_dict = self._add_parent(item, parent_dict)
            if parent_dict is None:
                return None

        if child_dict is None or parent_dict is None:
            return None
        current_dict = current_dict | child_dict
        current_dict = current_dict | parent_dict

        return current_dict

    def _add_parent(self, item: Item, adding_dict: Optional[Dict[Path, Item]]) -> Optional[Dict[Path, Item]]:
        """
        Adds all the parents of item to adding_dict.

        :param item: The item whose parents we want to add.
        :param adding_dict: The dictionary of which we want to add the parents.
        """

        if self.thread().isInterruptionRequested() or adding_dict is None:
            return None

        parent_item = item.parent()
        if parent_item is None:
            return adding_dict

        assert isinstance(parent_item, Item)
        if parent_item.path in adding_dict:
            return adding_dict


        if adding_dict is not None:
            adding_dict = self._add_parent(parent_item, adding_dict)
            if adding_dict is not None:
                adding_dict[parent_item.path] = parent_item
                return adding_dict
        return None


    def _add_children(self, item: Item, adding_dict: Optional[Dict[Path, Item]]) -> Optional[Dict[Path, Item]]:
        """
        Adds all the children of item to adding_dict.

        :param item: The item whose children we want to add.
        :param adding_dict: The dictionary of which we want to add the children.
        """
        for i in range(item.rowCount()):
            if self.thread().isInterruptionRequested() or adding_dict is None:
                return None
            child = item.child(i, 0)
            assert isinstance(child, Item)
            if child.path not in adding_dict:
                if child.hasChildren():
                    adding_dict = self._add_children(child, adding_dict)
                if adding_dict is None:
                    return None
                adding_dict[child.path] = child

        return adding_dict


# TODO: Figure out the parent situation going on here.
class FileExplorer(QtWidgets.QWidget):
    """
    Helper widget to unify the FileTree with the line edit and status buttons.
    """

    def __init__(self, proxy_model: SortFilterProxyModel, parent: Optional[Any]=None,
                 *args: Any, **kwargs: Any):
        super().__init__(parent=parent, *args, **kwargs)  # type: ignore[misc] # I suspect this error comes from having parent possibly be a kwarg too.

        # Tree and model initialization
        self.proxy_model = proxy_model
        self.model = proxy_model.sourceModel()
        assert isinstance(self.model, FileModel)
        self.file_tree = FileTreeView(proxy_model=proxy_model, parent=self)
        self.file_tree.set_all_tags()
        self.model.adjust_width.connect(self.file_tree.on_adjust_column_width)
        self.model.model_refreshed.connect(self.file_tree.set_all_tags)

        self.main_layout = QtWidgets.QVBoxLayout(self)
        self.filter_and_buttons_layout = QtWidgets.QHBoxLayout()
        self.bottom_buttons_layout = QtWidgets.QHBoxLayout()

        self.filter_line_edit = QtWidgets.QLineEdit()
        self.filter_line_edit.setPlaceholderText('Filter Items')

        self.star_button = QtWidgets.QPushButton('Star')
        self.trash_button = QtWidgets.QPushButton('Hide Trash')
        self.refresh_button = QtWidgets.QPushButton('Refresh')
        self.expand_button = QtWidgets.QPushButton('Expand')
        self.collapse_button = QtWidgets.QPushButton('Collapse')
        self.tag_filter_combobox = QtWidgets.QComboBox()
        self.tag_filter_combobox.setModel(self.model.tags_model)
        self.selected_tags: List[str] = []

        self.star_button.setCheckable(True)
        self.trash_button.setCheckable(True)

        self.loading_label: Optional[IconLabel] = None
        self.loading_movie = QtGui.QMovie(os.path.join(plottrPath, 'resource', 'gfx', "loading_gif.gif"))

        self.filter_worker: Optional[FilterWorker] = None
        self.filter_thread: Optional[QtCore.QThread] = None

        self.filter_and_buttons_layout.addWidget(self.filter_line_edit)
        self.filter_and_buttons_layout.addWidget(self.star_button)
        self.filter_and_buttons_layout.addWidget(self.trash_button)
        self.filter_and_buttons_layout.addWidget(self.tag_filter_combobox)
        self.bottom_buttons_layout.addWidget(self.refresh_button)
        self.bottom_buttons_layout.addWidget(self.expand_button)
        self.bottom_buttons_layout.addWidget(self.collapse_button)
        self.main_layout.addLayout(self.filter_and_buttons_layout)
        self.main_layout.addWidget(self.file_tree)
        self.main_layout.addLayout(self.bottom_buttons_layout)

        self.star_button.clicked.connect(self.on_star_trash_clicked)
        self.trash_button.clicked.connect(self.on_star_trash_clicked)
        self.expand_button.clicked.connect(self.file_tree.expandAll)
        self.collapse_button.clicked.connect(self.file_tree.collapseAll)

        self.filter_line_edit.textChanged.connect(self.on_filter_triggered)
        self.model.selected_tags_changed.connect(self.on_selected_tag_changed)

    @Slot(list)
    def on_selected_tag_changed(self, tags_filter: List[str]) -> None:
        self.selected_tags = tags_filter
        self.on_filter_triggered(self.filter_line_edit.text())

    @Slot()
    def on_star_trash_clicked(self) -> None:
        """
        Updates the status of the buttons to the FileTree.
        """
        filter_str = self.filter_line_edit.text()
        self.on_filter_triggered(filter_str)

    @Slot(str)
    def on_filter_triggered(self, filter: str) -> None:
        """
        Gets called whenever a new filtering is triggered (text changed in the filter line edit or the star or trash
        buttons have been clicked). Starts the loading animation and creates a FilterWorker and
        starts it on a new thread.

        :param filter: The string of the line edit.
        """
        if self.loading_label is None:
            self.loading_label = IconLabel(self.loading_movie, self.star_button.height())
        self.filter_and_buttons_layout.insertWidget(1, self.loading_label)
        self.loading_label.start_animation()

        if self.filter_thread is not None:
            if self.filter_thread.isRunning():
                self.filter_thread.requestInterruption()
                self.filter_thread.quit()
                self.filter_thread.wait()
                self.filter_thread = None

        self.filter_thread = QtCore.QThread(self)
        self.filter_worker = FilterWorker()
        self.filter_worker.moveToThread(self.filter_thread)
        run_fun = partial(self.filter_worker.run, self.model, self.star_button.isChecked(),
                          self.trash_button.isChecked(), filter, self.selected_tags)
        self.filter_thread.started.connect(run_fun)
        self.filter_worker.finished.connect(self.on_finished_filtering)
        self.filter_thread.start()

    @Slot(dict)
    def on_finished_filtering(self, results_dict: Dict[Path, Item]) -> None:
        """
        Gets called when the FilterWorker is done filtering. Ends the loading animation and the thread and triggers the
        filtering in the porxy model.
        """
        if self.loading_label is not None:
            self.loading_label.stop_animation()
            self.filter_and_buttons_layout.removeWidget(self.loading_label)
            self.loading_label.deleteLater()
            self.loading_label = None

        if self.filter_thread is not None:
            self.filter_thread.quit()
            self.filter_thread.wait()
            self.filter_thread = None

        items_list = [item for item in results_dict.values()]
        self.proxy_model.filter_requested(list(items_list), self.star_button.isChecked(), self.trash_button.isChecked())


class DataTreeWidgetItem(QtWidgets.QTreeWidgetItem):
    """
    Modified class of QtWidgets.QTreeWidgetItem where the only modification is the addition of the path parameter.
    :param path: The path this QTreeWidgetItem represents.h.
    """

    def __init__(self, path: Path, *args: Any, **kwargs: Any):
        super(DataTreeWidgetItem, self).__init__(*args, **kwargs)
        self.path = path

# TODO: Right now the data display only updates when you click on the parent folder. What happens if data is created
#   while the folder display is open. It should absolutely update.
class DataTreeWidget(QtWidgets.QTreeWidget):
    """
    Widget that displays all ddh5 files passed in incoming_data. All items must be in ordered lists with their names,
    paths and DataDicts for the widget to laod properly.

    :param incoming_data: Dictionary containing all the information required to load all ddh5 files. The dictionary
        should contain 3 different items with they keys being: "paths", "names", and "data", each containing a list
        of (in order): Path, str, DataDict. All 3 lists should be ordered by index (meaning for example that index
        number 3 represents a single datadicts). E.g.:
            incoming_data = {"paths": [Path(r"~/data/measurement_1"),
                                       Path(r"~/data/measurement_2"),],
                             "names": ["measurement_1/data",
                                       "measurement_2/data],
                             "data": [{'__creation_time_sec__': 1641938645.0,
                                       '__creation_time_str__': '2022-01-11 16:04:05',
                                       'x': {'__creation_time_sec__': 1641938645.0,
                                             '__creation_time_str__': '2022-01-11 16:04:05',
                                             '__shape__': (1444, 1444),
                                             'axes': [],
                                             'label': '',
                                             'unit': '',
                                             'values': array([[-721.68783649, ....]]) ...
    """

    # Signal(Path) -- Emitted when the user selects the plot option in the popup menu.
    #: Arguments:
    #:   - The path of the ddh5 with the data for the requested plot.
    plot_requested = Signal(Path)

    # incoming_data: Dict[str, Union[Path, str, DataDict]]
    def __init__(self, paths: List[Path], names: List[str], data: DataDict, *args: Any, **kwargs: Any):
        super().__init__(*args, **kwargs)

        header_item = self.headerItem()
        assert isinstance(header_item, QtWidgets.QTreeWidgetItem)
        header_item.setText(0, "Object")
        header_item.setText(1, "Content")
        header_item.setText(2, "Type")
        self.paths = paths
        self.names = names
        self.data = data

        # Popup menu.
        self.plot_popup_action = QtWidgets.QAction('Plot')
        self.popup_menu = QtWidgets.QMenu(self)

        self.plot_popup_action.triggered.connect(self.emit_plot_requested_signal)

        self.setContextMenuPolicy(QtCore.Qt.CustomContextMenu)
        self.customContextMenuRequested.connect(self.on_context_menu_requested)

        self.set_data()

    def set_data(self) -> None:
        """
        Fills the QTreeWidget with the data loaded in the self.data variable.
        """

        for index, data in enumerate(self.data):
            parent_tree_widget = DataTreeWidgetItem(self.paths[index], self, [self.names[index]])

            data_parent = QtWidgets.QTreeWidgetItem(parent_tree_widget, ['Data'])
            meta_parent = QtWidgets.QTreeWidgetItem(parent_tree_widget, ['Meta'])

            for name, value in data.data_items():
                column_content = [name, str(data.meta_val('shape', name))]
                if name in data.dependents():
                    column_content.append(f'Depends on {str(tuple(data.axes(name)))}')
                else:
                    column_content.append(f'Independent')

                parameter_item = QtWidgets.QTreeWidgetItem(data_parent, column_content)

                for meta_name, meta_value in data.meta_items(name):
                    parameter_meta_item = QtWidgets.QTreeWidgetItem(parameter_item, [meta_name, str(meta_value)])

            for name, value in data.meta_items():
                parameter_meta_item = QtWidgets.QTreeWidgetItem(meta_parent, [name, str(value)])

            parent_tree_widget.setExpanded(True)
            data_parent.setExpanded(True)

            for i in range(self.columnCount() - 1):
                self.resizeColumnToContents(i)

    @Slot(QtCore.QPoint)
    def on_context_menu_requested(self, pos: QtCore.QPoint) -> None:
        """
        Gets called when the user right-clicks on an item.
        """
        item = self.itemAt(pos)
        assert isinstance(item, QtWidgets.QTreeWidgetItem)
        parent_item = item.parent()
        # Check that the item is in fact a top level item and open the popup menu
        if item is not None and parent_item is None:
            self.popup_menu.addAction(self.plot_popup_action)
            self.popup_menu.exec_(self.mapToGlobal(pos))
            self.popup_menu.removeAction(self.plot_popup_action)

    @Slot()
    def emit_plot_requested_signal(self) -> None:
        """
        Emits the signal when the user selects the plot option in the popup menu. The signal is emitted with the Path of
        the current selected item as an argument.
        """
        current_item = self.currentItem()
        assert isinstance(current_item, DataTreeWidgetItem)
        self.plot_requested.emit(current_item.path)

    def sizeHint(self) -> QtCore.QSize:
        height = 2 * self.frameWidth()  # border around tree
        header_width = 0
        if not self.isHeaderHidden():
            header = self.header()
            headerSizeHint = header.sizeHint()
            height += headerSizeHint.height()
            header_width += headerSizeHint.width()
        rows = 0
        it = QtWidgets.QTreeWidgetItemIterator(self)
        while it.value() is not None:
            rows += 1
            index = self.indexFromItem(it.value())
            height += self.rowHeight(index)
            it += 1  # type: ignore[assignment, operator] # Taken from this example:
# https://riverbankcomputing.com/pipermail/pyqt/2014-May/034315.html

        # calculating width:
        width = 2 * self.frameWidth()
        for i in range(self.columnCount()):
            width += self.sizeHintForColumn(i)

        return QtCore.QSize(width, height)


class FloatingButtonWidget(QtWidgets.QPushButton):
    """
    Floating button inside the textbox showing any md file. Allows editing or saving the file.

    Class taken from: https://www.deskriders.dev/posts/007-pyqt5-overlay-button-widget/
    """

    # Signal() -- Emitted when the user activates save mode.
    save_activated = Signal()

    # Signal() -- Emitted when the user activates edit mode.
    edit_activated = Signal()

    def __init__(self, parent: QtWidgets.QWidget):
        super().__init__(parent)
        self.padding_right = 5
        self.edit_text = 'Edit'
        self.save_text = 'Save'

        # Start in save mode (True), since you cannot edit the text. Clicks the edit button to switch to edit mode and
        # vice versa.
        self.state = True
        self.setText(self.edit_text)

    def update_position(self) -> None:
        """
        Updates the position of the button if the textbox moves or changes shape.
        """
        parent = self.parent()
        assert isinstance(parent, QtWidgets.QWidget)
        if hasattr(parent, 'viewport'):
            parent_rect = parent.viewport().rect()  # type: ignore[attr-defined] # I am checking for viewport the previous line.
        else:
            parent_rect = parent.rect()

        if not parent_rect:
            return

        x = parent_rect.width() - self.width() - self.padding_right
        y = parent_rect.height() - self.height()
        self.setGeometry(x, y, self.width(), self.height())

    def resizeEvent(self, event: QtGui.QResizeEvent) -> None:
        """
        Gets called every time the resizeEvents gets triggered.
        """
        super().resizeEvent(event)
        self.update_position()

    def mousePressEvent(self, event: QtGui.QMouseEvent) -> None:
        """
        Gets called when the user clicks the button. Decides in which state the button is and what signal to emit.
        Changes the state of the button afterwards.
        """
        if self.state:
            self.edit_activated.emit()
            self.state = False
            self.setText(self.save_text)
        else:
            self.save_activated.emit()
            self.state = True
            self.setText(self.edit_text)


class TextEditWidget(QtWidgets.QTextEdit):
    """
    Widget that displays md files that are in the same folder as a ddh5 file.

    It contains a floating button that allows for editing and saving changes done in the editing phase. Text is not
    editable before clicking the button.
    """

    def __init__(self, path: Path, *args: Any, **kwargs: Any):
        super().__init__(*args, **kwargs)
        self.path = path

        self.floating_button = FloatingButtonWidget(parent=self)
        self.floating_button.hide()

        size_policy = QtWidgets.QSizePolicy(QtWidgets.QSizePolicy.Minimum, QtWidgets.QSizePolicy.Minimum)
        self.setSizePolicy(size_policy)

        try:
            with open(path) as file:
                self.file_text = file.read()
        except FileNotFoundError as e:
            logger().error(e)
            self.file_text = 'Comment file could not load. Do not edit as this could rewrite the original comment.'
        self.setReadOnly(True)
        self.setPlainText(self.file_text)
        document = QtGui.QTextDocument(self.file_text, parent=self)
        self.setDocument(document)
        self.text_before_edit = self.toPlainText()
        self.floating_button.save_activated.connect(self.save_activated)
        self.floating_button.edit_activated.connect(self.edit_activated)
        self.document().contentsChanged.connect(self.size_change)

        # Arbitrary threshold height.
        self.max_threshold_height = 211
        self.min_threshold_height = 2
        self.size_change()

    def resizeEvent(self, event: QtGui.QResizeEvent) -> None:
        """
        Called every time the size of the widget changes. Triggers the change in position of the floating button.
        """
        super().resizeEvent(event)
        self.floating_button.update_position()

    def size_change(self) -> None:
        """
        Changes the minimum height of the widget. Gets called every time the document changes.
        """
        doc_height = round(self.document().size().height())
        if doc_height <= self.min_threshold_height:
            self.setMinimumHeight(self.min_threshold_height)
        if doc_height <= self.max_threshold_height:
            self.setMinimumHeight(doc_height)
        elif doc_height > self.max_threshold_height:
            self.setMinimumHeight(self.max_threshold_height)

    def sizeHint(self) -> QtCore.QSize:
        super_hint = super().sizeHint()
        height = super_hint.height()
        width = super_hint.width()
        if height >= self.document().size().height():
            height = round(self.document().size().height())

        return QtCore.QSize(width, height)

    def enterEvent(self, *args: Any, **kwargs: Any) -> None:
        super().enterEvent(*args, **kwargs)
        self.floating_button.show()

    def leaveEvent(self, *args: Any, **kwargs: Any) -> None:
        super().enterEvent(*args, **kwargs)
        self.floating_button.hide()

    # TODO: Add a shortcut to finish editing both here and in the future the add comment line too with the same command.
    # TODO: When the saving fails, it completely deletes the old data that's in the markdown. Develop a system where you
    #   try creating a new file, only once you have the new file replace the old one. To test this you need to pass the
    #   wrong type of object to the file.write line and it will fail.
    @Slot()
    def save_activated(self) -> None:
        """
        Saves the file with the current status of the text. Disables the ability to edit the text.
        """
        self.setReadOnly(True)
        try:
            with open(self.path, 'w') as file:
                file.write(self.toPlainText())
        except Exception as e:
            # Set text how it was before
            self.setText(self.text_before_edit)
            # Show the error message
            error_msg = QtWidgets.QMessageBox()
            error_msg.setText(f"{e}")
            error_msg.setWindowTitle(f'Error trying to save markdown edit.')
            error_msg.exec_()

    @Slot()
    def edit_activated(self) -> None:
        """
        Gets called when the user clicks the edit floating button. Allows the user to edit the textbox.
        """
        self.setReadOnly(False)
        self.text_before_edit = self.toPlainText()


class TextInputFloatingButton(QtWidgets.QPushButton):
    """
    Floating button for the text input

    Class taken from: https://www.deskriders.dev/posts/007-pyqt5-overlay-button-widget/
    """

    def __init__(self, parent: QtWidgets.QWidget):
        super().__init__(parent)
        self.paddingLeft = 5
        self.paddingTop = 5
        self.save_text = 'Save'

        self.setText(self.save_text)

    def update_position(self) -> None:
        """
        Updates the position of the button if the textbox moves or changes shape.
        """
        parent = self.parent()
        assert isinstance(parent, QtWidgets.QWidget)
        if hasattr(parent, 'viewport'):
            parent_rect = parent.viewport().rect()  # type: ignore[attr-defined] # I am checking for viewport the
            # previous line.
        else:
            parent_rect = parent.rect()

        if not parent_rect:
            return

        x = parent_rect.width() - self.width() - self.paddingLeft
        y = parent_rect.height() - self.height() - self.paddingTop
        self.setGeometry(x, y, self.width(), self.height())

    def resizeEvent(self, event: QtGui.QResizeEvent) -> None:
        """
        Gets called every time the resizeEvents gets triggered.
        """
        super().resizeEvent(event)
        self.update_position()


# TODO: Make sure that I always have the up to date folder dictionary for the automatic comment name function
class TextInput(QtWidgets.QTextEdit):
    """
    Widget that allows to add new comment in the form of md files to the currently selected folder.

    Contains a button for saving and a text edit to write the comment.

    :param path: The Path of the folder where the file should be saved.
    """
    def __init__(self, path: Path, *args: Any, **kwargs: Any):
        super().__init__(*args, **kwargs)
        self.path = path

        self.save_button = TextInputFloatingButton(parent=self)
        self.save_button.hide()

        self.save_button.clicked.connect(self.create_md_file)
        self.document().contentsChanged.connect(self.size_change)

        # Arbitrary threshold height.
        self.max_threshold_height = 211
        self.min_threshold_height = 45
        self.size_change()

    def create_md_file(self) -> None:
        """
        Saves the new comment in a new md file.

        When the user clicks the save button a dialog appears to input name. A default name is selected based on the
        number of md files that already exists in that folder.
        """
        current_text = self.toPlainText()
        t = time.localtime()

        time_str = time.strftime(TIMESTRFORMAT, t)
        dialog_text, response = QtWidgets.QInputDialog.getText(self, "Input comment name", "Name:",)

        if response:
            if dialog_text[-3:] != '.md':
                if dialog_text == '':
                    dialog_text = time_str + '.md'
                else:
                    dialog_text = time_str + '_' + dialog_text + '.md'
            try:
                comment_path = self.path.joinpath(dialog_text)
                if not comment_path.is_file():
                    with open(comment_path, 'w') as file:
                        file.write(current_text)
                    self.setText('')
                else:
                    error_msg = QtWidgets.QMessageBox()
                    error_msg.setText(f"File: {comment_path} already exists, please select a different file name.")
                    error_msg.setWindowTitle(f'Error trying to save comment.')
                    error_msg.exec_()

            except Exception as e:
                # Show the error message
                error_msg = QtWidgets.QMessageBox()
                error_msg.setText(f"{e}")
                error_msg.setWindowTitle(f'Error trying to save comment.')
                error_msg.exec_()

    def resizeEvent(self, event: QtGui.QResizeEvent) -> None:
        """
        Called every time the size of the widget changes. Triggers the change in position of the floating button.
        """
        super().resizeEvent(event)
        self.save_button.update_position()

    def enterEvent(self, *args: Any, **kwargs: Any) -> None:
        super().enterEvent(*args, **kwargs)
        self.save_button.show()

    def leaveEvent(self, *args: Any, **kwargs: Any) -> None:
        super().enterEvent(*args, **kwargs)
        self.save_button.hide()

    def size_change(self) -> None:
        """
        Changes the minimum height of the widget. Gets called every time the document changes.
        """
        doc_height = round(self.document().size().height())
        if doc_height <= self.min_threshold_height:
            self.setMinimumHeight(self.min_threshold_height)
        elif doc_height <= self.max_threshold_height:
            self.setMinimumHeight(doc_height)
        elif doc_height > self.max_threshold_height:
            self.setMinimumHeight(self.max_threshold_height)

    def sizeHint(self) -> QtCore.QSize:
        super_hint = super().sizeHint()
        height = super_hint.height()
        width = super_hint.width()
        if height >= self.document().size().height():
            height = round(self.document().size().height())
        return QtCore.QSize(width, height)


class ImageViewer(QtWidgets.QLabel):
    """
    Widget to display images that scale for the space given.

    :param path_file: The path of the image.
    """
    def __init__(self, path_file: Path, *args: Any, **kwargs: Any):
        super().__init__(*args, **kwargs)
        self.path = path_file
        parent = self.parent()
        assert isinstance(parent, QtWidgets.QWidget)
        self.old_size = parent.size()
        self.old_pixmap = QtGui.QPixmap()
        self.event_record: List[QtCore.QEvent] = []
        self.rep_counter = 0

        try:
            self.image = QtGui.QImage(str(path_file))
            self.image_size = self.image.size()
            self.old_pixmap = QtGui.QPixmap.fromImage((self.image.copy(QtCore.QRect())))
            self.setPixmap(self.old_pixmap)

        # except Exception as e:
        except FileNotFoundError as e:
            self.setText(f'Image could not be displayed')
            logger().error(e)

        self.installEventFilter(self)
        self.setMinimumWidth(1)

    # FIXME: Instead of detecting when the infinite loop starts occuring and stopping it, figure out exaclty what starts
    #   it and prevent it all together.
    def eventFilter(self, a0: QtCore.QObject, a1: QtCore.QEvent) -> bool:
        """
        Custom implementation of eventFilter. Sometimes rezising the pixmap will trigger a rezising event that would
        rezise the pixmap and so on. To fix this bug, we create this filter to detect that case and ignore one of those
        events, stopping the loop. For attributes and return details see Qt official documentation.
        """
        self.event_record.append(a1)
        if a1.type() == QtCore.QEvent.Resize:
            # Checks if the infinite loop sequence has happen 100 times already
            if self.rep_counter >= 100:
                self.event_record = []
                self.rep_counter = 0
                return False

            parent = self.parent()
            assert isinstance(parent, QtWidgets.QWidget)
            parent_size = parent.size()
            scaled_pixmap = QtGui.QPixmap.fromImage(self.image.copy(QtCore.QRect())).scaled(parent_size.width(),
                                                                                            parent_size.height(),
                                                                                            QtCore.Qt.KeepAspectRatio)
            # If a rezising event happen, only update the pixmap if the size of the pixmap changed.
            if self.old_pixmap.size() != scaled_pixmap.size():
                # Check if the new image is bigger than the original picture size. If it is don't show it.
                if self.image_size.width() > scaled_pixmap.width():
                    self.setPixmap(scaled_pixmap)
                    self.old_pixmap = scaled_pixmap

                    if len(self.event_record) >= 2:
                        # Checking that the last 2 events are of the same type, this is what happens when the infinite loop
                        # gets triggered.
                        if self.event_record[-1].type() == self.event_record[-2].type():
                            self.rep_counter += 1
                            self.event_record = []

        return super().eventFilter(a0, a1)


class VerticalScrollArea(QtWidgets.QScrollArea):
    """
    Custom QScrollArea. Allows for only vertical scroll instead of vertical and horizontal.
    """
    def __init__(self, *args: Any, **kwargs: Any):
        super().__init__(*args, **kwargs)
        self.first_scroll = False
        self.scroll_height = 0

        self.setVerticalScrollBarPolicy(QtCore.Qt.ScrollBarAsNeeded)
        self.setHorizontalScrollBarPolicy(QtCore.Qt.ScrollBarAlwaysOff)
        self.setWidgetResizable(True)
        # self.verticalScrollBar().actionTriggered.connect(self.on_action_triggered)
        self.verticalScrollBar().rangeChanged.connect(self.on_range_changed)

    def eventFilter(self, a0: QtCore.QObject, a1: QtCore.QEvent) -> bool:
        self.setMinimumWidth(self.widget().minimumSizeHint().width())
        return super().eventFilter(a0, a1)

    @Slot(int)
    def on_range_changed(self) -> None:
        if self.first_scroll is True:
            bar = self.verticalScrollBar()
            if bar is not None:
                if bar.maximum() > 0 and bar.maximum() >= self.scroll_height:
                    bar.setValue(self.scroll_height)
                    self.first_scroll = False

    def viewportEvent(self, a0: QtCore.QEvent) -> bool:
        ret = super().viewportEvent(a0)
        return ret

class TagLabel(QtWidgets.QWidget):
    """
    Widget that displays the tags passed in the argument. The tags will each be displayed in a different color.

    :param tags: List of each tag that should be displayed.
    :param tree_item: Indicates if this widget is used on the right side of the app or in the treeWidget.
    """

    def __init__(self, tags: List[str], tree_item: bool = False, *args: Any, **kwargs: Any):
        super().__init__(*args, **kwargs)

        self.tags = tags
        self.html_tags: List[str] = []
        self.tree_item = tree_item
        self.tags_str = ''

        if not tags:
            self.tags_str = 'No labels present.'
        else:
            self.generate_tag_string()

        self.tags_label = QtWidgets.QLabel(self.tags_str, parent=self)

        # Final underscore fixes mypy errors.
        self.layout_ = QtWidgets.QVBoxLayout()

        if not self.tree_item:
            self.tags_label.setWordWrap(True)
            self.header_label = QtWidgets.QLabel('This is tagged by:', parent=self)
            self.layout_.addWidget(self.header_label)
            self.tags_label.setIndent(30)

        self.layout_.addWidget(self.tags_label)

        self.setLayout(self.layout_)

        size_policy = QtWidgets.QSizePolicy(QtWidgets.QSizePolicy.Minimum, QtWidgets.QSizePolicy.Minimum)
        self.setSizePolicy(size_policy)

    def add_tag(self, tag: str) -> None:
        """
        Adds a new tag to the list.

        :param tag: The new tag.
        """
        self.tags.append(tag)
        self.generate_tag_string()
        if self.tree_item:
            self.tags_label.setText(self.tags_str)

    def delete_tag(self, tag: str) -> None:
        """
        Deletes a tag.

        :param tag: The deleted tag.
        """
        if tag in self.tags:
            self.tags.remove(tag)

        self.generate_tag_string()
        if self.tree_item:
            self.tags_label.setText(self.tags_str)

    def generate_tag_string(self) -> None:
        """
        Converts the list of tags into the html formated string.
        """
        self.tags_str = ''
        self.html_tags = []
        color_generator = html_color_generator()

        # Add every tag followed by a coma, except the last item.
        for i in range(len(self.tags) - 1):
            html_str = f'<font color={next(color_generator)}>{self.tags[i]}, </font>'
            self.html_tags.append(html_str)

        # Last item is followed by a dot instead of a coma.
        html_str = f'<font color={next(color_generator)}>{self.tags[-1]}.</font>'
        self.html_tags.append(html_str)

        self.tags_str = ''.join(self.html_tags)


class ItemTagLabel(QtWidgets.QLabel):
    """
    Qlabel wisget used in the FileTree to display the tags in an item of the model.

    :param tags: List with the tags that should be displayed.
    """

    def __init__(self, tags: List[str], *args: Any, **kwargs: Any):
        super().__init__(*args, **kwargs)
        self.tags = tags.copy()
        self.tags_str = ""
        self.html_tags: List[str] = []
        self.generate_tag_string()
        self.setText(self.tags_str)

    def add_tag(self, tag: str) -> None:
        """
        Adds a new tag to the list.

        :param tag: The new tag.
        """
        if tag not in self.tags:
            self.tags.append(tag)
            self.generate_tag_string()
            self.setText(self.tags_str)

    def delete_tag(self, tag: str) -> None:
        """
        Deletes a tag.

        :param tag: The deleted tag.
        """
        if tag in self.tags:
            self.tags.remove(tag)

        self.generate_tag_string()
        self.setText(self.tags_str)


    def generate_tag_string(self) -> None:
        """
        Converts the list of tags into the html formated string.
        """
        self.tags_str = ''
        self.html_tags = []

        if self.tags:
            color_generator = html_color_generator()

            # Add every tag followed by a coma, except the last item.
            for i in range(len(self.tags) - 1):
                html_str = f'<font color={next(color_generator)}>{self.tags[i]}, </font>'
                self.html_tags.append(html_str)

            # Last item is followed by a dot instead of a coma.
            html_str = f'<font color={next(color_generator)}>{self.tags[-1]}.</font>'
            self.html_tags.append(html_str)

            self.tags_str = ''.join(self.html_tags)


class TagCreator(QtWidgets.QLineEdit):
    """
    A QLineEdit that allows for the creation of tags in the selected folder.

    Multiple tags can be created simultaneously by separating them with commas.
    """

    def __init__(self, current_folder_path: Path, *args: Any, **kwargs: Any):
        super().__init__(*args, **kwargs)

        self.current_folder_path = current_folder_path
        self.setPlaceholderText('Create new tags')

        self.returnPressed.connect(self.create_new_tags)

    @Slot()
    def create_new_tags(self) -> None:
        """
        Gets called when the TagCreator is being selected and the user presses enter. Creates the tags that are
        currently in the TagCreator.
        """
        text = self.text()

        raw_text = text.split(',')
        text_with_empty_spaces = [item[1:] if len(item) >= 1 and item[0] == " " else item for item in raw_text]
        new_tags = [item for item in text_with_empty_spaces if item != '' and item != ' ']

        for tag in new_tags:
            tag_path = self.current_folder_path.joinpath(f'{tag}.tag')
            if not tag_path.exists():
                f = open(tag_path, 'x')

        self.setText('')

class IconLabel(QtWidgets.QLabel):

    def __init__(self, movie: QtGui.QMovie, size: Optional[int] = None, *args: Any, **kwargs: Any):
        """
        Label used to display loading animations.

        :param movie: A QMovie object with the movie that it should display. The movie is not loaded every time the
            label is created.
        :param size: The loading animation will be scaled to a square of side size if this argument is passed.
            The animation will retain its original size otherwise.
        """
        super().__init__(*args, **kwargs)
        self.setAlignment(QtCore.Qt.AlignCenter)
        self.setMovie(movie)

        if size is not None:
            qsize = QtCore.QSize(size, size)
            self.setFixedSize(qsize)
            self.movie().setScaledSize(qsize)

    def start_animation(self) -> None:
        self.movie().start()

    def stop_animation(self) -> None:
        self.movie().stop()


class LoaderWorker(QtCore.QObject):
    """
    Worker that loads all the data necessary to display the right side window. Meant to be run in a separate thread.
    """

    # Signal(dict) -- Emitted when the dictionary with all the data for the right side windows has been loaded.
    #: Arguments:
    #:   - The dictionary with all the necessary data to create the right side window.
    finished = Signal(dict)

    def run(self, item: Item) -> None:
        data = self.gather_all_right_side_window_data(item)
        if data is not None:
            self.finished.emit(data)

    def gather_all_right_side_window_data(self, item: Item, only_data_files: bool = False) -> \
            Optional[dict]:
        """
        Method used to create a dictionary with all the necessary information (file names, paths, etc.)
         of an item of the model to create the right side window. This function will also go through all the children the item might have, and add the
         names of each nested folders in front of the windows titles. Utilizes 2 helper functions to do this.

        :param item: Item of the model to generate the dictionary.
        :return: A dictionary with the following structure:
            return {'tag_labels': [str],
                    'data_files': {'paths': [Path],
                                   'names': [str],
                                   'data': [DataDict]},
                    'extra_files': [(Path, str, ContentType)]}
        """
        data = {'tag_labels': [],
                'data_files': {'paths': [],
                               'names': [],
                               'data': []},
                'extra_files': []}

        data_ret = self._fill_dict(data, item.files, '', only_data_files)
        if data_ret is None:
            return None
        data = data_ret

        # Get the data of all the children.
        for i in range(item.rowCount()):
            if self.thread().isInterruptionRequested():
                return None
            child = item.child(i, 0)
            assert isinstance(child, Item)
            data_ret = self._check_children_data(child, data, 1)
            if data_ret is None:
                return None
            data = data_ret

        # Sort the files so that they appear in reverse alphabetical order.
        data['extra_files'] = sorted(data['extra_files'], key=lambda x: str.lower(x[1]), reverse=True)
        return data

    def _fill_dict(self, data_in: Optional[dict], files_dict: Dict[Path, ContentType], prefix_text: str,
                   only_data_files: bool = False) -> Optional[dict]:
        """
        Helper method for gather_all_right_sice_window_data. Fills in the data dictionary with the files inside of
        files_dict and adds prefix text to all tittles.

        :param data_in: Dictionary with the same structure as the data dictionary of gather_all_right_sice_window_data.
        :param files_dict: Dictionary with Path of files as keys and their ContentType as values.
        :param prefix_text: String to add to the front of the titles for the widgets. Used to specify from which
            specific nested folder this file is coming from.
        :return: data_in with the files of files_dict in it.
        """

        for file, file_type in files_dict.items():
            if self.thread().isInterruptionRequested() or data_in is None:
                return None
            if file_type == ContentType.data:
                data_in['data_files']['paths'].append(file)
                data_in['data_files']['names'].append(prefix_text + str(file.stem))
                # There might be an error with the ddh5 trying to be loaded.
                try:
                    data_dict = datadict_from_hdf5(str(file), structure_only=True)
                    data_in['data_files']['data'].append(data_dict)
                except Exception as e:
                    logger().error(f'Failed to load the data file: {file} \n {e}')

            if not only_data_files:
                if file_type == ContentType.tag:
                    data_in['tag_labels'].append(prefix_text + str(file.stem))
                elif file_type == ContentType.json or file_type == ContentType.md or file_type == ContentType.image:
                    # Check if the files exist.
                    if file.is_file():
                        data_in['extra_files'].append((file, prefix_text + str(file.name), file_type))
        return data_in

    def _check_children_data(self, child_item: Item, data_in: Optional[dict], deepness: int,
                             only_data_files: bool = False) -> Optional[dict]:
        """
        Helper function for gather_all_right_side_window_data. Fills the data_in dictionary with the files of
         child_item and all of its children. Returns the filled dictionary with the information of child_item and all

        :param child_item: Item for which files and children the data should be gathered.
        :param data_in: Already partially filled dictionary with the parent data. Same structure as data from
            gather_all_right_side_window_data
        :param deepness: int marking the level of recursion. If calling this function for the first level children of an
            item should be 1, for the children of the first children should be 2 and so on.
        :return: data_in with the data of all the children.
        """

        child_path = child_item.path
        prefix_text = ''
        # Make the prefix text. Should be all the parent folders until the original parent item.
        for i in range(deepness):
            prefix_text = child_path.parts[-i - 1] + '/' + prefix_text

        data_in = self._fill_dict(data_in, child_item.files, prefix_text, only_data_files)

        for i in range(child_item.rowCount()):
            if self.thread().isInterruptionRequested():
                return None
            child = child_item.child(i, 0)
            assert isinstance(child, Item)
            data_in = self._check_children_data(child, data_in, deepness + 1, only_data_files)

        return data_in


# TODO: Instead of saving  the currently selected folder, save the currently and previously selected item.
class Monitr(QtWidgets.QMainWindow):
    def __init__(self, monitorPath: str = '.',
                 parent: Optional[QtWidgets.QMainWindow] = None):
        super().__init__(parent=parent)

        # Instantiating variables.
        self.monitor_path = monitorPath
        self.current_selected_folder = Path()
        self.previous_selected_folder = Path()
        self.collapsed_state_dictionary: Dict[Path, bool] = {}
        self.setWindowTitle('Monitr')

        self.model = FileModel(self.monitor_path, 0, 2)
        self.model.update_me.connect(self.on_update_right_side_window)
        self.model.update_data.connect(self.on_update_data_widget)
        self.proxy_model = SortFilterProxyModel(parent=self)  # Used for filtering.
        self.proxy_model.setSourceModel(self.model)

        # Setting up main window
        self.main_partition_splitter = QtWidgets.QSplitter()
        self.setCentralWidget(self.main_partition_splitter)

        # Set left side layout
        self.left_side_layout = QtWidgets.QVBoxLayout()
        self.left_side_dummy_widget = QtWidgets.QWidget()
        self.left_side_dummy_widget.setLayout(self.left_side_layout)

        left_side_dummy_size_ploicy = QtWidgets.QSizePolicy(QtWidgets.QSizePolicy.Preferred,
                                                                          QtWidgets.QSizePolicy.Preferred)
        left_side_dummy_size_ploicy.setHorizontalStretch(1)
        left_side_dummy_size_ploicy.setVerticalStretch(0)
        self.left_side_dummy_widget.setSizePolicy(left_side_dummy_size_ploicy)

        # Load left side layout
        self.file_explorer = FileExplorer(proxy_model=self.proxy_model, parent=self.left_side_dummy_widget)
        self.left_side_layout.addWidget(self.file_explorer)

        # When the refresh button of the file explorer is pressed, refresh the model
        self.file_explorer.refresh_button.clicked.connect(self.model.refresh_model)
        self.file_explorer.file_tree.selection_changed.connect(self.on_current_item_selection_changed)

        # Right side items
        self.right_side_dummy_widget = QtWidgets.QWidget()
        self.right_side_layout = QtWidgets.QVBoxLayout()
        self.right_side_dummy_widget.setLayout(self.right_side_layout)

        self.data_window: Optional[Collapsible] = None
        self.text_input: Optional[Collapsible] = None
        self.file_windows: List[Collapsible] = []
        self.scroll_area: Optional[VerticalScrollArea] = None
        self.tags_label: Optional[TagLabel] = None
        self.tags_creator: Optional[TagCreator] = None
        self.invalid_data_label: Optional[QtWidgets.QLabel] = None
        self.header_label: Optional[QtWidgets.QLabel] = None
        self.loading_label: Optional[IconLabel] = None
        self.loading_movie = QtGui.QMovie(os.path.join(plottrPath, 'resource', 'gfx', "loading_gif.gif"))

        # Debug items
        # self.debug_layout = QtWidgets.QHBoxLayout()
        # self.model_button = QtWidgets.QPushButton(f'Print model data')
        # self.model_main_dictionary_button = QtWidgets.QPushButton('Print model main dictionary')
        # self.extra_action_button = QtWidgets.QPushButton('Extra action')  # For when you want to trigger a specific thing.
        # self.debug_layout.addWidget(self.model_button)
        # self.debug_layout.addWidget(self.model_main_dictionary_button)
        # self.debug_layout.addWidget(self.extra_action_button)
        # self.model_button.clicked.connect(self.print_model_data)
        # self.model_main_dictionary_button.clicked.connect(self.print_model_main_dictionary)
        # self.extra_action_button.clicked.connect(self.extra_action)
        # self.left_side_layout.addLayout(self.debug_layout)


        self.main_partition_splitter.addWidget(self.left_side_dummy_widget)

        # Threading stuff
        self.loader_worker: Optional[LoaderWorker] = None
        self.loader_thread: Optional[QtCore.QThread] = None

    def print_model_data(self) -> None:
        """
        Debug function, goes through the model, creates a dictionary with the info and prints it.
        """

        def create_inner_dictionary(item: Item) -> Dict:
            step_dictionary: dict = {}
            if item.hasChildren():
                n_children = item.rowCount()
                for j in range(n_children):
                    child = item.child(j, 0)
                    assert isinstance(child, Item)
                    child_dictionary = create_inner_dictionary(child)
                    step_dictionary[child.path.name] = child_dictionary

            step_dictionary['files'] = item.files
            step_dictionary['star'] = item.star
            step_dictionary['trash'] = item.trash
            return step_dictionary

        print('==================================================================================')
        n_rows = self.model.rowCount()
        print(f'The model has {n_rows} rows')

        printable_dict = {}
        for i in range(n_rows):
            main_item = self.model.item(i, 0)
            assert isinstance(main_item, Item)
            item_dictionary = create_inner_dictionary(main_item)
            assert isinstance(main_item.path, Path)
            printable_dict[main_item.path.name] = item_dictionary
        print(f'here comes the dictionary')
        pprint.pprint(printable_dict)


    def print_model_main_dictionary(self) -> None:
        """
        Debug function. Prints the main dictionary.
        """
        print('---------------------------------------------------------------------------------')
        print(f'Here comes the model main dictionary')
        pprint.pprint(self.model.main_dictionary)
        print(f'the length of the items in the main dictionary is: {len(self.model.main_dictionary)}')

    def extra_action(self) -> None:
        """
        Debug function. Miscellaneous button action. Used to trigger any specific action during testing.
        """
        print(f'NOTHING HAPPENS HERE IS EMPTY SPACE')
        print(f'\n \n \n \n \n \n \n \n \n \n \n \n .')

    @Slot(QtCore.QModelIndex, QtCore.QModelIndex)
    def on_current_item_selection_changed(self, current: QtCore.QModelIndex, previous: QtCore.QModelIndex) -> None:
        """
        Gets called everytime the selected item gets changed. Converts the model index from the proxy sorting model,
        into an index from self.model and gets the current and previous item. Triggers the right side window creation.

        :param current: QModelIndex of the proxy model of the currently selected item.
        :param previous: QModelIndex of the proxy model of the previously selected item.
        """
        # When the user clicks on column 1, converts those items to their siblings at column 0
        # (the one were all the data is)
        if current.column() == 1:
            current = current.siblingAtColumn(0)
        if previous.column() == 1:
            previous = previous.siblingAtColumn(0)

        current_model_index = self.proxy_model.mapToSource(current)
        previous_model_index = self.proxy_model.mapToSource(previous)

        current_item = self.model.itemFromIndex(current_model_index)
        previous_item = self.model.itemFromIndex(previous_model_index)

        # This function gets triggered when the program first starts. Having the first parent folder being selected
        #  significantly increases loading times.
        if previous_item is not None:
            if current_item is not None:
                if current_item != previous_item:
                    assert isinstance(current_item, Item)
                    self.current_selected_folder = current_item.path
                    self.model.update_currently_selected_folder(self.current_selected_folder)
                    # The first time the user clicks on a folder, the previous item is None.
                    assert isinstance(previous_item, Item)
                    self.previous_selected_folder = previous_item.path

                    self.generate_right_side_window()

    def generate_right_side_window(self) -> None:
        """
        Generates the right side window. Clears the window first, gets all the necesary data and loads all of the
        widgets.
        """
        # Check that the folder passed is a dataset.
        if self.current_selected_folder in self.model.main_dictionary:

            # If it's the first time, create the right side scroll area and add it to the splitter.
            if self.scroll_area is None:
                self.scroll_area = VerticalScrollArea()
                self.scroll_area.setWidget(self.right_side_dummy_widget)
                self.main_partition_splitter.addWidget(self.scroll_area)

            self.clear_right_layout()

            if self.loading_label is None:
                self.loading_label = IconLabel(self.loading_movie)
            self.right_side_layout.addWidget(self.loading_label)
            self.loading_label.start_animation()

            if self.loader_thread is not None:
                if self.loader_thread.isRunning():
                    self.loader_thread.requestInterruption()
                    self.loader_thread.quit()
                    self.loader_thread.wait()
                    self.loader_thread = None

            self.loader_thread = QtCore.QThread(self)
            self.loader_worker = LoaderWorker()
            self.loader_worker.moveToThread(self.loader_thread)
            run_fun = partial(self.loader_worker.run, self.model.main_dictionary[self.current_selected_folder])
            self.loader_thread.started.connect(run_fun)
            self.loader_worker.finished.connect(self.populate_right_side_window)
            self.loader_thread.start()

    @Slot(dict)
    def populate_right_side_window(self, files_meta: dict) -> None:
        """
        Gets connected to the thread that is loading the data from all of the files and populates the right side window.

        :param files_meta: A dictionary with all the data to load the right side window with the following structure:
            files_meta = {'tag_labels': [str],
                          'data_files': {'paths': [Path],
                                         'names': [str],
                                         'data': [DataDict]},
                          'extra_files': [(Path, str, ContentType)]}
        """
        if self.loading_label is not None:
            self.loading_label.stop_animation()
            self.right_side_layout.removeWidget(self.loading_label)
            self.loading_label.deleteLater()
            self.loading_label = None

        if self.loader_thread is not None:
            self.loader_thread.quit()
            self.loader_thread.wait()
            self.loader_thread = None

        self.add_folder_header()
        self.add_tag_label(files_meta['tag_labels'])
        self.add_data_window(files_meta['data_files'])
        self.add_text_input(self.current_selected_folder)
        self.add_all_files(files_meta['extra_files'])

        # Sets the stretch factor so when the main window expands, the files get the extra real-state instead
        # of the file tree
        self.main_partition_splitter.setStretchFactor(0, 0)
        self.main_partition_splitter.setStretchFactor(1, 255)

        current_item = self.model.main_dictionary[self.current_selected_folder]
        assert self.scroll_area is not None
        self.scroll_area.scroll_height = current_item.scroll_height
        self.scroll_area.first_scroll = True



    def clear_right_layout(self) -> None:
        """
        Records the scroll height of the previous item if the scroll bar exists.
        Then clears every item on the right side of the screen.
        """
        if self.previous_selected_folder != Path() and self.scroll_area is not None:
            bar = self.scroll_area.verticalScrollBar()
            if bar is not None:
                previous_item = self.model.main_dictionary[self.previous_selected_folder]
                previous_item.scroll_height = bar.value()

        if self.header_label is not None:
            self.right_side_layout.removeWidget(self.header_label)
            self.header_label.deleteLater()
            self.header_label = None

        if self.tags_label is not None:
            self.right_side_layout.removeWidget(self.tags_label)
            self.tags_label.deleteLater()
            self.tags_label = None

        if self.tags_creator is not None:
            self.right_side_layout.removeWidget(self.tags_creator)
            self.tags_creator.deleteLater()
            self.tags_creator = None

        if self.data_window is not None:
            self.right_side_layout.removeWidget(self.data_window)
            self.data_window.deleteLater()
            self.data_window = None

        if self.invalid_data_label is not None:
            self.right_side_layout.removeWidget(self.invalid_data_label)
            self.invalid_data_label.deleteLater()
            self.invalid_data_label = None

        if self.text_input is not None:
            self.right_side_layout.removeWidget(self.text_input)
            self.text_input.deleteLater()
            self.text_input = None

        if len(self.file_windows) >= 1:
            # Save the collapsed state before deleting them.
            current_collapsed_state = {window.widget.path: window.btn.isChecked() for window in self.file_windows if  # type: ignore[attr-defined] # The hasattr already checks if the widget has a path attribute.
                                       hasattr(window.widget,
                                               'path')}

            self.collapsed_state_dictionary.update(current_collapsed_state)

            for window in self.file_windows:
                self.right_side_layout.removeWidget(window)
                window.deleteLater()
            self.file_windows = []

    @classmethod
    def gather_all_right_side_window_data(cls, item: Item, only_data_files: bool = False) ->\
            dict:
        """
        Static method used to create a dictionary with all the necessary information (file names, paths, etc.)
         of an item of the model to create the right side window. This function will also go through all the children the item might have, and add the
         names of each nested folders in front of the windows titles. Utilizes 2 helper functions to do this.

        :param item: Item of the model to generate the dictionary
        :return: A dictionary with the following structure:
            return {'tag_labels': [str],
                    'data_files': {'paths': [Path],
                                   'names': [str],
                                   'data': [DataDict]},
                    'extra_files': [(Path, str, ContentType)]}
        """
        data = {'tag_labels': [],
                'data_files': {'paths': [],
                               'names': [],
                               'data': []},
                'extra_files': []}

        data = cls._fill_dict(data, item.files, '', only_data_files)

        # Get the data of all of the children.
        for i in range(item.rowCount()):
            child = item.child(i, 0)
            assert isinstance(child, Item)
            data = cls._check_children_data(child, data, 1)

        # Sort the files so that they appear in reverse alphabetical order.
        data['extra_files'] = sorted(data['extra_files'], key=lambda x: str.lower(x[1]), reverse=True)
        return data

    @classmethod
    def _fill_dict(cls, data_in: dict, files_dict: Dict[Path, ContentType], prefix_text: str, only_data_files:bool = False) -> dict:
        """
        Helper method for gather_all_right_sice_window_data. Fills in the data dictionary with the files inside of
        files_dict and adds prefix text to all tittles.

        :param data_in: Dictionary with the same structure as the data dictionary of gather_all_right_sice_window_data.
        :param files_dict: Dictionary with Path of files as keys and their ContentType as values.
        :param prefix_text: String to add to the front of the titles for the widgets. Used to specify from which
            specific nested folder this file is coming from.
        :return: data_in with the files of files_dict in it.
        """

        for file, file_type in files_dict.items():
            if file_type == ContentType.data:
                data_in['data_files']['paths'].append(file)
                data_in['data_files']['names'].append(prefix_text + str(file.stem))
                # There might be an error with the ddh5 trying to be loaded.
                try:
                    data_dict = datadict_from_hdf5(str(file), structure_only=True)
                    data_in['data_files']['data'].append(data_dict)
                except Exception as e:
                    logger().error(f'Failed to load the data file: {file} \n {e}')

            if not only_data_files:
                if file_type == ContentType.tag:
                    data_in['tag_labels'].append(prefix_text + str(file.stem))
                elif file_type == ContentType.json or file_type == ContentType.md or file_type == ContentType.image:
                    # Check if the files exist.
                    if file.is_file():
                        data_in['extra_files'].append((file, prefix_text + str(file.name), file_type))
        return data_in

    @classmethod
    def _check_children_data(cls, child_item: Item, data_in: dict, deepness: int, only_data_files: bool = False) -> dict:
        """
        Helper function for gather_all_right_side_window_data. Fills the data_in dictionary with the files of
         child_item and all of its children. Returns the filled dictionary with the information of child_item and all

        :param child_item: Item for which files and children the data should be gathered.
        :param data_in: Already partially filled dictionary with the parent data. Same structure as data from
            gather_all_right_side_window_data
        :param deepness: int marking the level of recursion. If calling this function for the first level children of an
            item should be 1, for the children of the first children should be 2 and so on.
        :return: data_in with the data of all of the children.
        """

        child_path = child_item.path
        prefix_text = ''
        # Make the prefix text. Should be all the parent folders until the original parent item.
        for i in range(deepness):
            prefix_text = child_path.parts[-i - 1] + '/' + prefix_text

        data_in = cls._fill_dict(data_in, child_item.files, prefix_text, only_data_files)

        for i in range(child_item.rowCount()):
            child = child_item.child(i, 0)
            assert isinstance(child, Item)
            data_in = cls._check_children_data(child, data_in, deepness + 1, only_data_files)

        return data_in

    def add_folder_header(self) -> None:
        """
        Adds the folder header.
        """
        self.header_label = QtWidgets.QLabel(parent=self.right_side_dummy_widget)
        self.header_label.setWordWrap(True)
        text = f'<h1><u>{self.current_selected_folder.name.replace("_", " ")}</n></h1>'
        self.header_label.setText(text)
        self.right_side_layout.addWidget(self.header_label)

    def add_tag_label(self, tags: List[str]) -> None:
        """
        Add the tags present in the folder selected.

        :param path: List with the tags that should be displayed.
        """
        self.tags_label = TagLabel(tags)
        self.tags_creator = TagCreator(self.current_selected_folder)
        self.right_side_layout.addWidget(self.tags_label)
        self.right_side_layout.addWidget(self.tags_creator)

    def add_data_window(self, data_files: Dict) -> None:
        """
        Creates the widget to display the data.

        :param data_files: Dictionary containing all the information required to load all ddh5 files. The dictionary
            should contain 3 different items with they keys being: "paths", "names", and "data", each containing a list
            of (in order): Path, str, DataDict. All 3 lists should be ordered by index (meaning for example that index
            number 3 represents a single datadicts). E.g.:
                incoming_data = {"paths": [Path(r"~/data/measurement_1"),
                                           Path(r"~/data/measurement_2"),],
                                 "names": ["measurement_1/data",
                                           "measurement_2/data],
                                 "data": [{'__creation_time_sec__': 1641938645.0,
                                           '__creation_time_str__': '2022-01-11 16:04:05',
                                           'x': {'__creation_time_sec__': 1641938645.0,
                                                 '__creation_time_str__': '2022-01-11 16:04:05',
                                                 '__shape__': (1444, 1444),
                                                 'axes': [],
                                                 'label': '',
                                                 'unit': '',
                                                 'values': array([]) ...
        """
        # Checks that there is data to display, if not just create a Qlabel indicating that there is no valid data.
        if len(data_files['data']) < 1:
                self.invalid_data_label = QtWidgets.QLabel(f'No data to display.')
                self.right_side_layout.addWidget(self.invalid_data_label)
                return

        self.data_window = Collapsible(DataTreeWidget(data_files['paths'], data_files['names'], data_files['data']),
                                       'Data Display')
        assert isinstance(self.data_window.widget, DataTreeWidget)
        self.data_window.widget.plot_requested.connect(self.on_plot_data)

        size_policy = QtWidgets.QSizePolicy(QtWidgets.QSizePolicy.Expanding, QtWidgets.QSizePolicy.Expanding)
        self.data_window.setSizePolicy(size_policy)

        self.right_side_layout.addWidget(self.data_window)

    @Slot(Path)
    def on_plot_data(self, path: Path) -> None:
        """
        Gets called when the user clicks plot on the context menu of the data viewer. Opens an autoplot app for the
        selected ddh5 file.

        :param path: The path of the ddh5 file that should be displayed.
        :return:
        """
        plot_app = 'plottr.apps.autoplot.autoplotDDH5'
        process = launchApp(plot_app, str(path), 'data')

    def add_text_input(self, path: Path) -> None:
        """
        Adds the widget to add a comment in the selected folder.

        :param path: The path of the folder being selected
        """
        self.text_input = Collapsible(TextInput(path), title='Add Comment:')
        self.right_side_layout.addWidget(self.text_input)

    def add_all_files(self, files_data: List[Tuple[Path, str, ContentType]]) -> None:
        """
        Adds all other md, json or images files on the right side of the screen.

        :param file_dict: List containing 3 items Tuples. The first item should always be the Path of the file.
            The second item should be the name of the file. The third item should be the ContentType of it.
        """
        for file, name, file_type in files_data:
            if file_type == ContentType.json:

                expand = False
                if file in self.collapsed_state_dictionary:
                    expand = self.collapsed_state_dictionary[file]
                json_view = Collapsible(widget=JsonTreeView(path=file), title=name, expanding=expand)
                json_view.widget.setVisible(expand)
                json_view.btn.setChecked(expand)
                if expand:
                    json_view.btn.setText(json_view.expandedTitle)
                else:
                    json_view.btn.setText(json_view.collapsedTitle)

                json_model = JsonModel(json_view)
                assert isinstance(json_view.widget, JsonTreeView)
                json_view.widget.setModel(json_model)

                with open(file) as json_file:
                    json_model.load(json.load(json_file))

                for i in range(len(json_model._headers)):
                    json_view.widget.resizeColumnToContents(i)

                self.file_windows.append(json_view)
                self.right_side_layout.addWidget(json_view)

            elif file_type == ContentType.md:
                expand = True
                if file in self.collapsed_state_dictionary:
                    expand = self.collapsed_state_dictionary[file]
                plain_text_edit = Collapsible(widget=TextEditWidget(path=file),
                                              title=name, expanding=expand)

                plain_text_edit.widget.setVisible(expand)
                plain_text_edit.btn.setChecked(expand)
                if expand:
                    plain_text_edit.btn.setText(plain_text_edit.expandedTitle)
                else:
                    plain_text_edit.btn.setText(plain_text_edit.collapsedTitle)

                self.file_windows.append(plain_text_edit)
                self.right_side_layout.addWidget(plain_text_edit)

            elif file_type == ContentType.image:
                expand = True
                if file in self.collapsed_state_dictionary:
                    expand = self.collapsed_state_dictionary[file]
                label = Collapsible(ImageViewer(file, parent=self.right_side_dummy_widget),
                                    title=name, expanding=expand)
                label.widget.setVisible(expand)
                label.btn.setChecked(expand)
                if expand:
                    label.btn.setText(label.expandedTitle)
                else:
                    label.btn.setText(label.collapsedTitle)
                self.file_windows.append(label)
                self.right_side_layout.addWidget(label)

    @Slot(Path)
    def on_update_right_side_window(self, path: Path) -> None:
        """
        Gets called everytime the model emits the update_me signal. This happen when the model thinks the right side
        window should be changed. The method checks if the path of the item that has the change is related to the
        currently selected one.

        :param path: The path of the item that has changed.
        """
        if path.is_relative_to(self.current_selected_folder):
            self.generate_right_side_window()

    @Slot(Path)
    def on_update_data_widget(self, path: Path) -> None:
        """
        Updates the current DataTreeWidget. Resets the data widget to show updated numbers in the data window.

        :param path: The path of the data file that should be updated.
        """
        if path.parent in self.model.main_dictionary:
            item = self.model.main_dictionary[path.parent]
            data_dicts = self.gather_all_right_side_window_data(item, True)
            data_window_widget = DataTreeWidget(data_dicts['data_files']['paths'], data_dicts['data_files']['names'], data_dicts['data_files']['data'])
            if self.data_window is not None:
                self.data_window.restart_widget(data_window_widget)
                data_window_widget.plot_requested.connect(self.on_plot_data)

    def closeEvent(self, a0: QtGui.QCloseEvent) -> None:
        """
        Gets called when the program closes. Mkaes sure the watcher thread gets properly stopped.
        """
        self.model.watcher.observer.stop()
        self.model.watcher_thread.quit()
        super().closeEvent(a0)


def script() -> int:
    parser = argparse.ArgumentParser(description='Monitr main application')
    parser.add_argument("path", help="path to monitor for data", default=None)
    parser.add_argument("-r", "--refresh_interval", default=2, type=float,
                        help="interval at which to look for changes in the "
                             "monitored path (in seconds)")
    args = parser.parse_args()

    path = os.path.abspath(args.path)
    if not (os.path.exists(path) and os.path.isdir(path)):
        print('Invalid path.')
        sys.exit()

    app = QtWidgets.QApplication([])
    win = Monitr(path)
    win.show()
    return app.exec_()


def launchApp(appPath: str, filepath: str, group: str, **kwargs: Any) -> Process:
    p = Process(target=_runAppStandalone,
                args=(appPath, filepath, group),
                kwargs=kwargs)
    p.start()
    p.join(timeout=0)
    return p


def _runAppStandalone(appPath: str, filepath: str, group: str, **kwargs: Any) -> Any:
    sep = appPath.split('.')
    modName = '.'.join(sep[:-1])
    funName = sep[-1]
    mod = importlib.import_module(modName)
    fun = getattr(mod, funName)

    app = QtWidgets.QApplication([])
    fc, win = fun(filepath, group, **kwargs)
    win.show()
    return app.exec_()<|MERGE_RESOLUTION|>--- conflicted
+++ resolved
@@ -243,8 +243,6 @@
             elif path.name == '__trash__.tag':
                 self.trash = False
 
-            model = self.model()
-            assert isinstance(model, FileModel)
             model.tags_changed(self)
 
     def change_path(self, path: Path) -> None:
@@ -1045,19 +1043,11 @@
         model = proxy_model.sourceModel()
         assert isinstance(model, FileModel)
         self.model_ = model
-<<<<<<< HEAD
         self.collapsed_state: Dict[Path, bool] = {}
         self.star_text = 'star'
         self.un_star_text = 'un-star'
         self.trash_text = 'trash'
         self.un_trash_text = 'un-trash'
-=======
-        self.collapsed_state: Dict[QtCore.QModelIndex, bool] = {}
-        self.star_text = 'Star'
-        self.un_star_text = 'Un-star'
-        self.trash_text = 'Trash'
-        self.un_trash_text = 'Un-trash'
->>>>>>> 426d2213
 
         self.context_menu = QtWidgets.QMenu(self)
         self.star_action = QtWidgets.QAction('star')
